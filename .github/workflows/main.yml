--- conflicted
+++ resolved
@@ -123,11 +123,7 @@
             markers: -m 'not slow'
             os: windows-latest
           # macOS builds
-<<<<<<< HEAD
-          - tox-env: py310-coverage-lmoments-doctest-numpy
-=======
-          - tox-env: py310-coverage-extras-lmoments
->>>>>>> 1148771b
+          - tox-env: py310-coverage-extras-lmoments-numpy
             python-version: "3.10"
             markers: -m 'not slow'
             os: macos-latest
@@ -139,7 +135,7 @@
           - tox-env: py310-coverage-lmoments  # No markers -- includes slow tests
             python-version: "3.10"
             os: ubuntu-latest
-          - tox-env: py311-coverage-extras-sbck
+          - tox-env: py311-coverage-extras-sbck-numpy
             python-version: "3.11"
             markers: -m 'not slow'
             os: ubuntu-latest
