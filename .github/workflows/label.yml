--- conflicted
+++ resolved
@@ -21,16 +21,10 @@
     name: Label
     runs-on: ubuntu-latest
     steps:
-<<<<<<< HEAD
       - name: Harden Runner
         uses: step-security/harden-runner@eb238b55efaa70779f274895e782ed17c84f2895 # v2.6.1
         with:
           egress-policy: audit
-      - uses: actions/labeler@v4.3.0
+      - uses: actions/labeler@v5.0.0
         with:
-          repo-token: "${{ secrets.GITHUB_TOKEN }}"
-=======
-    - uses: actions/labeler@v5.0.0
-      with:
-        repo-token: "${{ secrets.GITHUB_TOKEN }}"
->>>>>>> 7d79184b
+          repo-token: "${{ secrets.GITHUB_TOKEN }}"