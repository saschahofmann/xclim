"""SDBA utilities module."""
from typing import Callable, List, Mapping, Optional, Union
from warnings import warn

import bottleneck as bn
import numpy as np
import xarray as xr
from boltons.funcutils import wraps
from dask import array as dsk
from scipy.interpolate import griddata, interp1d

from xclim.core.calendar import _interpolate_doy_calendar
from xclim.core.utils import ensure_chunk_size

from .base import Grouper, parse_group

MULTIPLICATIVE = "*"
ADDITIVE = "+"
loffsets = {"MS": "14d", "M": "15d", "YS": "181d", "Y": "182d", "QS": "45d", "Q": "46d"}


@parse_group
def map_cdf(
    x: xr.DataArray,
    y: xr.DataArray,
    y_value: xr.DataArray,
    *,
    group: Union[str, Grouper] = "time",
    skipna: bool = False,
):
    """Return the value in `x` with the same CDF as `y_value` in `y`.

    Parameters
    ----------
    x : xr.DataArray
      Values from which to pick
    y : xr.DataArray
      Reference values giving the ranking
    y_value : float, array
      Value within the support of `y`.
    dim : str
      Dimension along which to compute quantile.
    group: Union[str, Grouper]
    skipna: bool

    Returns
    -------
    array
      Quantile of `x` with the same CDF as `y_value` in `y`.
    """

    def _map_cdf_1d(x, y, y_value, skipna=False):
        q = _ecdf_1d(y, y_value)
        _func = np.nanquantile if skipna else np.quantile
        return _func(x, q=q)

    def _map_cdf_group(gr, y_value, dim=["time"], skipna=False):
        return xr.apply_ufunc(
            _map_cdf_1d,
            gr.x,
            gr.y,
            input_core_dims=[dim] * 2,
            output_core_dims=[["x"]],
            vectorize=True,
            keep_attrs=True,
            kwargs={"y_value": y_value, "skipna": skipna},
            dask="parallelized",
            output_dtypes=[gr.x.dtype],
        )

    return group.apply(
        _map_cdf_group,
        {"x": x, "y": y},
        y_value=np.atleast_1d(y_value),
        skipna=skipna,
    )


def _ecdf_1d(x, value):
    sx = np.r_[-np.inf, np.sort(x)]
    return np.searchsorted(sx, value, side="right") / np.sum(~np.isnan(sx))


def ecdf(x: xr.DataArray, value: float, dim: str = "time"):
    """Return the empirical CDF of a sample at a given value.

    Parameters
    ----------
    x : array
      Sample.
    value : float
      The value within the support of `x` for which to compute the CDF value.

    Returns
    -------
    array
      Empirical CDF.
    """
    return (x <= value).sum(dim) / x.notnull().sum(dim)


def ensure_longest_doy(func: Callable) -> Callable:
    """Ensure that selected day is the longest day of year for x and y dims."""

    @wraps(func)
    def _ensure_longest_doy(x, y, *args, **kwargs):
        if (
            hasattr(x, "dims")
            and hasattr(y, "dims")
            and "dayofyear" in x.dims
            and "dayofyear" in y.dims
            and x.dayofyear.max() != y.dayofyear.max()
        ):
            warn(
                (
                    "get_correction received inputs defined on different dayofyear ranges. "
                    "Interpolating to the longest range. Results could be strange."
                ),
                stacklevel=4,
            )
            if x.dayofyear.max() < y.dayofyear.max():
                x = _interpolate_doy_calendar(x, int(y.dayofyear.max()))
            else:
                y = _interpolate_doy_calendar(y, int(x.dayofyear.max()))
        return func(x, y, *args, **kwargs)

    return _ensure_longest_doy


@ensure_longest_doy
def get_correction(x: xr.DataArray, y: xr.DataArray, kind: str):
    """Return the additive or multiplicative correction/adjustment factors."""
    with xr.set_options(keep_attrs=True):
        if kind == ADDITIVE:
            out = y - x
        elif kind == MULTIPLICATIVE:
            out = y / x
        else:
            raise ValueError("kind must be + or *.")

    if isinstance(out, xr.DataArray):
        out.attrs["kind"] = kind
    return out


@ensure_longest_doy
def apply_correction(x: xr.DataArray, factor: xr.DataArray, kind: Optional[str] = None):
    """Apply the additive or multiplicative correction/adjustment factors.

    If kind is not given, default to the one stored in the "kind" attribute of factor.
    """
    kind = kind or factor.get("kind", None)
    with xr.set_options(keep_attrs=True):
        if kind == ADDITIVE:
            out = x + factor
        elif kind == MULTIPLICATIVE:
            out = x * factor
        else:
            raise ValueError
    return out


def invert(x: xr.DataArray, kind: Optional[str] = None):
    """Invert a DataArray either additively (-x) or multiplicatively (1/x).

    If kind is not given, default to the one stored in the "kind" attribute of x.
    """
    kind = kind or x.get("kind", None)
    with xr.set_options(keep_attrs=True):
        if kind == ADDITIVE:
            return -x
        if kind == MULTIPLICATIVE:
            return 1 / x
        raise ValueError


@parse_group
def broadcast(
    grouped: xr.DataArray,
    x: xr.DataArray,
    *,
    group: Union[str, Grouper] = "time",
    interp: str = "nearest",
    sel: Optional[Mapping[str, xr.DataArray]] = None,
):
    """Broadcast a grouped array back to the same shape as a given array.

    Parameters
    ----------
    grouped : xr.DataArray
      The grouped array to broadcast like `x`.
    x : xr.DataArray
      The array to broadcast grouped to.
    group : Union[str, Grouper]
      Grouping information. See :py:class:`xclim.sdba.base.Grouper` for details.
    interp : {'nearest', 'linear', 'cubic'}
      The interpolation method to use,
    sel : Mapping[str, xr.DataArray]
      Mapping of grouped coordinates to x coordinates (other than the grouping one).
    """
    if sel is None:
        sel = {}

    if group.prop != "group" and group.prop not in sel:
        sel.update({group.prop: group.get_index(x, interp=interp)})

    if sel:
        # Extract the correct mean factor for each time step.
        if interp == "nearest":  # Interpolate both the time group and the quantile.
            grouped = grouped.sel(sel, method="nearest")
        else:  # Find quantile for nearest time group and quantile.
            if group.prop != "group":
                grouped = add_cyclic_bounds(grouped, group.prop, cyclic_coords=False)

            if interp == "cubic" and len(sel.keys()) > 1:
                interp = "linear"
                warn(
                    "Broadcasting operations in multiple dimensions can only be done with linear and nearest-neighbor interpolation, not cubic. Using linear."
                )

            grouped = grouped.interp(sel, method=interp)

        for var in sel.keys():
            if var in grouped.coords and var not in grouped.dims:
                grouped = grouped.drop_vars(var)

    if group.prop == "group" and "group" in grouped.dims:
        grouped = grouped.squeeze("group", drop=True)
    return grouped


def equally_spaced_nodes(n: int, eps: Union[float, None] = 1e-4):
    """Return nodes with `n` equally spaced points within [0, 1] plus two end-points.

    Parameters
    ----------
    n : int
      Number of equally spaced nodes.
    eps : float, None
      Distance from 0 and 1 of end nodes. If None, do not add endpoints.

    Returns
    -------
    array
      Nodes between 0 and 1.

    Notes
    -----
    For n=4, eps=0 :  0---x------x------x------x---1
    """
    dq = 1 / n / 2
    q = np.linspace(dq, 1 - dq, n)
    if eps is None:
        return q
    return sorted(np.append([eps, 1 - eps], q))


def add_cyclic_bounds(da: xr.DataArray, att: str, cyclic_coords: bool = True):
    """Reindex an array to include the last slice at the beginning and the first at the end.

    This is done to allow interpolation near the end-points.

    Parameters
    ----------
    da : Union[xr.DataArray, xr.Dataset]
        An array
    att : str
        The name of the coordinate to make cyclic
    cyclic_coords : bool
        If True, the coordinates are made cyclic as well,
        if False, the new values are guessed using the same step as their neighbour.

    Returns
    -------
    Union[xr.DataArray, xr.Dataset]
        da but with the last element along att prepended and the last one appended.
    """
    qmf = da.pad({att: (1, 1)}, mode="wrap")

    if not cyclic_coords:
        vals = qmf.coords[att].values
        diff = da.coords[att].diff(att)
        vals[0] = vals[1] - diff[0]
        vals[-1] = vals[-2] + diff[-1]
        qmf = qmf.assign_coords({att: vals})
        qmf[att].attrs.update(da.coords[att].attrs)
    return ensure_chunk_size(qmf, **{att: -1})


def extrapolate_qm(qf: xr.DataArray, xq: xr.DataArray, method: str = "constant"):
    """Extrapolate quantile adjustment factors beyond the computed quantiles.

    Parameters
    ----------
    qf : xr.DataArray
      Adjustment factors over `quantile` coordinates.
    xq : xr.DataArray
      Values at each `quantile`.
    method : {"constant"}
      Extrapolation method. See notes below.

    Returns
    -------
    xr.Dataset
        Extrapolated adjustment factors and x-values.

    Notes
    -----
    nan
      Estimating values above or below the computed values will return a NaN.
    constant
      The adjustment factor above and below the computed values are equal to the last and first values
      respectively.
    """
    # constant_iqr
    #   Same as `constant`, but values are set to NaN if farther than one interquartile range from the min and max.
    if method == "nan":
        return qf, xq

    if method == "constant":
        q_l, q_r = [0], [1]
        x_l, x_r = [-np.inf], [np.inf]
        qf_l, qf_r = qf.isel(quantiles=0), qf.isel(quantiles=-1)

    elif (
        method == "constant_iqr"
    ):  # This won't work because add_endpoints does not support mixed y (float and DA)
        raise NotImplementedError
        # iqr = np.diff(xq.interp(quantile=[0.25, 0.75]))[0]
        # ql, qr = [0, 0], [1, 1]
        # xl, xr = [-np.inf, xq.isel(quantile=0) - iqr], [xq.isel(quantile=-1) + iqr, np.inf]
        # qml, qmr = [np.nan, qm.isel(quantile=0)], [qm.isel(quantile=-1), np.nan]
    else:
        raise ValueError

    qf = add_endpoints(qf, left=[q_l, qf_l], right=[q_r, qf_r])
    xq = add_endpoints(xq, left=[q_l, x_l], right=[q_r, x_r])
    return qf, xq


def add_endpoints(
    da: xr.DataArray,
    left: List[Union[int, float, xr.DataArray, List[int], List[float]]],
    right: List[Union[int, float, xr.DataArray, List[int], List[float]]],
    dim: str = "quantiles",
):
    """Add left and right endpoints to a DataArray.

    Parameters
    ----------
    da : DataArray
      Source array.
    left : [x, y]
      Values to prepend
    right : [x, y]
      Values to append.
    dim : str
      Dimension along which to add endpoints.
    """
    elems = []
    for (x, y) in (left, right):
        if isinstance(y, xr.DataArray):
            if "quantiles" not in y.dims:
                y = y.expand_dims("quantiles")
            y = y.assign_coords(quantiles=x)
        else:
            y = xr.DataArray(y, coords={dim: x}, dims=(dim,))
        elems.append(y)
    l, r = elems  # pylint: disable=unbalanced-tuple-unpacking
    out = xr.concat((l, da, r), dim=dim)
    return ensure_chunk_size(out, **{dim: -1})


@parse_group
def interp_on_quantiles(
    newx: xr.DataArray,
    xq: xr.DataArray,
    yq: xr.DataArray,
    *,
    group: Union[str, Grouper] = "time",
    method: str = "linear",
):
    """Interpolate values of yq on new values of x.

    Interpolate in 2D if grouping is used, in 1D otherwise.

    Parameters
    ----------
    newx : xr.DataArray
        The values at wich to evalute `yq`. If `group` has group information,
        `new` should have a coordinate with the same name as the group name
         In that case, 2D interpolation is used.
    xq, yq : xr.DataArray
        coordinates and values on which to interpolate. The interpolation is done
        along the "quantiles" dimension if `group` has no group information.
        If it does, interpolation is done in 2D on "quantiles" and on the group dimension.
    group : Union[str, Grouper]
        The dimension and grouping information. (ex: "time" or "time.month").
        Defaults to the "group" attribute of xq, or "time" if there is none.
    method : {'nearest', 'linear', 'cubic'}
        The interpolation method.
    """
    dim = group.dim
    prop = group.prop

    if prop == "group":
        fill_value = "extrapolate" if method == "nearest" else np.nan

        def _interp_quantiles_1D(newx, oldx, oldy):
            return interp1d(
                oldx, oldy, bounds_error=False, kind=method, fill_value=fill_value
            )(newx)

        return xr.apply_ufunc(
            _interp_quantiles_1D,
            newx,
            xq.squeeze("group", drop=True),
            yq.squeeze("group", drop=True),
            input_core_dims=[[dim], ["quantiles"], ["quantiles"]],
            output_core_dims=[[dim]],
            vectorize=True,
            dask="parallelized",
            output_dtypes=[np.float],
        )
    # else:

    def _interp_quantiles_2D(newx, newg, oldx, oldy, oldg):
        if method != "nearest":
            oldx = np.clip(oldx, newx.min() - 1, newx.max() + 1)
        if np.all(np.isnan(newx)):
            warn(
                "All-NaN slice encountered in interp_on_quantiles",
                category=RuntimeWarning,
            )
            return newx
        return griddata(
            (oldx.flatten(), oldg.flatten()),
            oldy.flatten(),
            (newx, newg),
            method=method,
        )

    xq = add_cyclic_bounds(xq, prop, cyclic_coords=False)
    yq = add_cyclic_bounds(yq, prop, cyclic_coords=False)
    newg = group.get_index(newx)
    oldg = xq[prop].expand_dims(quantiles=xq.coords["quantiles"])

    return xr.apply_ufunc(
        _interp_quantiles_2D,
        newx,
        newg,
        xq,
        yq,
        oldg,
        input_core_dims=[
            [dim],
            [dim],
            [prop, "quantiles"],
            [prop, "quantiles"],
            [prop, "quantiles"],
        ],
        output_core_dims=[[dim]],
        vectorize=True,
        dask="parallelized",
        output_dtypes=[yq.dtype],
    )


# TODO is this useless?
def rank(da, dim="time", pct=False):
    """Ranks data along a dimension.

    Replicates `xr.DataArray.rank` but as a function usable in a Grouper.apply().
    Xarray's docstring is below:

    Equal values are assigned a rank that is the average of the ranks that
    would have been otherwise assigned to all of the values within that
    set.  Ranks begin at 1, not 0. If pct, computes percentage ranks.

    NaNs in the input array are returned as NaNs.

    The `bottleneck` library is required.

    Parameters
    ----------
    dim : hashable
        Dimension over which to compute rank.
    pct : bool, optional
        If True, compute percentage ranks, otherwise compute integer ranks.

    Returns
    -------
    ranked : DataArray
        DataArray with the same coordinates and dtype 'float64'.
    """
<<<<<<< HEAD
    return da.rank(dim, pct=pct)
=======

    def _nanrank(data):
        func = bn.nanrankdata if data.dtype.kind == "f" else bn.rankdata
        ranked = func(data, axis=-1)
        if pct:
            count = np.sum(~np.isnan(data), axis=-1, keepdims=True)
            ranked /= count
        return ranked

    return xr.apply_ufunc(
        _nanrank,
        da,
        input_core_dims=[[dim]],
        output_core_dims=[[dim]],
        dask="parallelized",
        output_dtypes=[da.dtype],
    )


def pc_matrix(arr: Union[np.ndarray, dsk.Array]):
    """Construct a Principal Component matrix.

    This matrix can be used to transform points in arr to principal components
    coordinates. Note that this function does not manage NaNs; if a single observation is null, all elements
    of the transformation matrix involving that variable will be NaN.

    Parameters
    ----------
    arr : Union[numpy.ndarray, dask.array.Array]
      2D array (M, N) of the M coordinates of N points.

    Returns
    -------
    A
      MxM Array of the same type as arr.
    """
    # Get appropriate math module
    mod = dsk if isinstance(arr, dsk.Array) else np

    # Covariance matrix
    cov = mod.cov(arr)

    # Get eigenvalues and eigenvectors
    # There are no such method yet in dask, but we are lucky:
    # the SVD decomposition of a symmetric matrix gives the eigen stuff.
    # And covariance matrices are by definition symmetric!
    # Numpy has a hermitian=True option to accelerate, but not dask...
    kwargs = {} if mod is dsk else {"hermitian": True}
    eig_vec, eig_vals, _ = mod.linalg.svd(cov, **kwargs)

    # The PC matrix is the eigen vectors matrix scaled by the square root of the eigen values
    return eig_vec * mod.sqrt(eig_vals)


def best_pc_orientation(A, Binv, val=1000):
    """Return best orientation vector for A.

    Eigenvectors returned by `pc_matrix` do not have a defined orientation.
    Given an inverse transform Binv and a transform A, this returns the orientation
    minimizing the projected distance for a test point far from the origin.

    This trick is explained in [hnilica2017]_. See documentation of
    `sdba.adjustment.PrincipalComponentAdjustment`.

    Parameters
    ----------
    A : numpy.ndarray
      MxM Matrix defining the final transformation.
    Binv : numpy.ndarray
      MxM Matrix defining the (inverse) first transformation.
    val : float
      The coordinate of the test point (same for all axes). It should be much
      greater than the largest furthest point in the array used to define B.

    Returns
    -------
    orient :
      Mx1 vector of orientation correction (1 or -1).
    """
    m = A.shape[0]
    orient = np.ones(m)
    P = np.diag(val * np.ones(m))

    # Compute first reference error
    err = np.linalg.norm(P - A @ Binv @ P)
    for i in range(m):
        # Switch the ith axis orientation
        orient[i] = -1
        # Compute new error
        new_err = np.linalg.norm(P - (A * orient) @ Binv @ P)
        if new_err > err:
            # Previous error was lower, switch back
            orient[i] = 1
        else:
            # New orientation is better, keep and remember error.
            err = new_err
    return orient
>>>>>>> 694123e7
<|MERGE_RESOLUTION|>--- conflicted
+++ resolved
@@ -493,26 +493,7 @@
     ranked : DataArray
         DataArray with the same coordinates and dtype 'float64'.
     """
-<<<<<<< HEAD
     return da.rank(dim, pct=pct)
-=======
-
-    def _nanrank(data):
-        func = bn.nanrankdata if data.dtype.kind == "f" else bn.rankdata
-        ranked = func(data, axis=-1)
-        if pct:
-            count = np.sum(~np.isnan(data), axis=-1, keepdims=True)
-            ranked /= count
-        return ranked
-
-    return xr.apply_ufunc(
-        _nanrank,
-        da,
-        input_core_dims=[[dim]],
-        output_core_dims=[[dim]],
-        dask="parallelized",
-        output_dtypes=[da.dtype],
-    )
 
 
 def pc_matrix(arr: Union[np.ndarray, dsk.Array]):
@@ -592,5 +573,4 @@
         else:
             # New orientation is better, keep and remember error.
             err = new_err
-    return orient
->>>>>>> 694123e7
+    return orient