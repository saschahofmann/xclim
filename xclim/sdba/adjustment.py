"""Adjustment objects."""
from typing import Any, Mapping, Optional, Sequence, Union
from warnings import warn

import numpy as np
import xarray as xr
from xarray.core.dataarray import DataArray

from xclim.core.calendar import get_calendar
from xclim.core.formatting import update_history
from xclim.core.options import OPTIONS, SDBA_EXTRA_OUTPUT, set_options
from xclim.core.units import convert_units_to
from xclim.core.utils import uses_dask
from xclim.indices import stats

from ._adjustment import (
    dqm_adjust,
    dqm_train,
    eqm_train,
    loci_adjust,
    loci_train,
    npdf_transform,
    qdm_adjust,
    qm_adjust,
    scaling_adjust,
    scaling_train,
)
<<<<<<< HEAD
from .base import Grouper, Parametrizable, ParametrizableWithDataset, parse_group
=======
from .base import Grouper, ParametrizableWithDataset, parse_group
from .detrending import PolyDetrend
>>>>>>> c834b48e
from .utils import (
    ADDITIVE,
    best_pc_orientation,
    equally_spaced_nodes,
    get_clusters,
    get_clusters_1d,
    pc_matrix,
    rand_rot_matrix,
)

__all__ = [
    "BaseAdjustment",
    "EmpiricalQuantileMapping",
    "DetrendedQuantileMapping",
    "LOCI",
    "PrincipalComponents",
    "QuantileDeltaMapping",
    "Scaling",
    "NpdfTransform",
]


class BaseAdjustment(ParametrizableWithDataset):
    """Base class for adjustment objects.

    Children classes should implement the `train` and / or the `adjust` method.

    This base class defined the basic input and output checks. It should only be used for a real adjustment
    if neither `TrainAdjust` or `Adjust` fit the algorithm.
    """

    _allow_diff_calendars = True
    _attribute = "_xclim_adjustment"

    def __init__(self, *args, _trained=False, **kwargs):
        if _trained:
            super().__init__(*args, **kwargs)
        else:
            raise ValueError(
                "As of xclim 0.29, Adjustment object should be initialized through their `train` or  `adjust` methods."
            )

    @classmethod
    def _check_inputs(cls, *inputs, group):
        """
        Raises an error if there are chunks along the main dimension.
        Also raises if cls._allow_diff_calendars is False and calendars differ.
        """
        for inda in inputs:
            if uses_dask(inda) and len(inda.chunks[inda.get_axis_num(group.dim)]) > 1:
                raise ValueError(
                    f"Multiple chunks along the main adjustment dimension {group.dim} is not supported."
                )

        # All calendars used by the inputs
        calendars = {get_calendar(inda, group.dim) for inda in inputs}
        if not cls._allow_diff_calendars and len(calendars) > 1:
            raise ValueError(
                "Inputs are defined on different calendars,"
                f" this is not supported for {cls.__name__} adjustment."
            )

        if group.prop == "dayofyear" and (
            "default" in calendars or "standard" in calendars
        ):
            warn(
                "Strange results could be returned when using dayofyear grouping "
                "on data defined in the proleptic_gregorian calendar "
            )

    @classmethod
    def _train(ref, hist, **kwargs):
        raise NotImplementedError()

    def _adjust(sim, *args, **kwargs):
        raise NotImplementedError()


class TrainAdjust(BaseAdjustment):
    """Base class for adjustment objects obeying the train-adjust scheme.

    Children classes should implement these methods:

    @classmethod
    _train(ref, hist, **kwargs)
      Receiving the training target and data, returning a training dataset and parameters to store in the object.

    _adjust(sim, **kwargs)
      Receiving the projected data and some arguments, returning the `scen` dataarray.

    """

<<<<<<< HEAD
    _allow_diff_calendars = True
    _attribute = "_xclim_adjustment"
    _repr_hide_params = ["hist_calendar", "train_units"]
=======
    _repr_hide_params = ["hist_calendar"]
>>>>>>> c834b48e

    @classmethod
    @parse_group
    def train(cls, ref: DataArray, hist: DataArray, **kwargs):
        """Train the adjustment object. Refer to the class documentation for the algorithm details.

        Parameters
        ----------
        ref : DataArray
          Training target, usually a reference time series drawn from observations.
        hist : DataArray
          Training data, usually a model output whose biases are to be adjusted.
        """
<<<<<<< HEAD
        if self._trained:
            warn("train() was already called, overwriting old results.")

        if hasattr(self, "group"):
            # Right now there is no other way of getting the main adjustment dimension
            _raise_on_multiple_chunk(ref, self.group.dim)
            _raise_on_multiple_chunk(hist, self.group.dim)

        hist = convert_units_to(hist, ref)
        self["train_units"] = hist.units

        if not self._allow_diff_calendars and get_calendar(
            ref, self.group.dim
        ) != get_calendar(hist, self.group.dim):
            raise ValueError(
                "Input ref and hist are defined on different calendars,"
                f" this is not supported for {self.__class__.__name__} adjustment."
            )
=======
        if "group" in kwargs:
            cls._check_inputs(ref, hist, group=kwargs["group"])
>>>>>>> c834b48e

        ds, params = cls._train(ref, hist, **kwargs)
        obj = cls(_trained=True, **params)
        obj["hist_calendar"] = get_calendar(hist)
        obj.set_dataset(ds)
        return obj

    def adjust(self, sim: DataArray, *args, **kwargs):
        """Return bias-adjusted data. Refer to the class documentation for the algorithm details.

        Parameters
        ----------
        sim : DataArray
          Time series to be bias-adjusted, usually a model output.
        *args : xr.DataArray
          Other DataArrays needed for the adjustment (usually none).
        kwargs :
          Algorithm-specific keyword arguments, see class doc.
        """

<<<<<<< HEAD
        sim = convert_units_to(sim, self.train_units)

        out = self._adjust(sim, **kwargs)
=======
        if "group" in self:
            self._check_inputs(sim, *args, group=self.group)

        out = self._adjust(sim, *args, **kwargs)
>>>>>>> c834b48e

        if isinstance(out, xr.DataArray):
            out = out.rename("scen").to_dataset()

        scen = out.scen

        params = ", ".join([f"{k}={repr(v)}" for k, v in kwargs.items()])
        infostr = f"{str(self)}.adjust(sim, {params})"
        scen.attrs["xclim_history"] = update_history(
            f"Bias-adjusted with {infostr}", sim
        )
        scen.attrs["bias_adjustment"] = infostr

        if OPTIONS[SDBA_EXTRA_OUTPUT]:
            return out
        return scen

    def set_dataset(self, ds: xr.Dataset):
        """Stores an xarray dataset in the `ds` attribute.

        Useful with custom object initialization or if some external processing was performed.
        """
        super().set_dataset(ds)
        self.ds.attrs["adj_params"] = str(self)

    @classmethod
    def _train(cls, ref: DataArray, hist: DataArray, *kwargs):
        raise NotImplementedError

    def _adjust(self, sim, **kwargs):
        raise NotImplementedError


class Adjust(BaseAdjustment):
    """Adjustment with no intermediate trained object.

    Children classes should implement a `_adjust` classmethod taking as input the three DataArrays
    and returning the scen dataset/array.
    """

    @classmethod
    @parse_group
    def adjust(
        cls,
        ref: xr.DataArray,
        hist: xr.DataArray,
        sim: xr.DataArray,
        **kwargs,
    ):

        if "group" in kwargs:
            cls._check_inputs(ref, hist, sim, group=kwargs["group"])

        out = cls._adjust(ref, hist, sim, **kwargs)

        if isinstance(out, xr.DataArray):
            out = out.rename("scen").to_dataset()

        scen = out.scen

        params = ", ".join([f"{k}={repr(v)}" for k, v in kwargs.items()])
        infostr = f"{cls.__name__}.adjust(ref, hist, sim, {params})"
        scen.attrs["xclim_history"] = update_history(
            f"Bias-adjusted with {infostr}", sim
        )
        scen.attrs["bias_adjustment"] = infostr

        if OPTIONS[SDBA_EXTRA_OUTPUT]:
            return out
        return scen


class EmpiricalQuantileMapping(TrainAdjust):
    """Empirical Quantile Mapping bias-adjustment.

    Adjustment factors are computed between the quantiles of `ref` and `sim`.
    Values of `sim` are matched to the corresponding quantiles of `hist` and corrected accordingly.

    .. math::

      F^{-1}_{ref} (F_{hist}(sim))

    where :math:`F` is the cumulative distribution function (CDF) and `mod` stands for model data.

    Parameters
    ----------
    Train step:

    nquantiles : int or 1d array of floats
      The number of quantiles to use. Two endpoints at 1e-6 and 1 - 1e-6 will be added.
      An array of quantiles [0, 1] can also be passed.
    kind : {'+', '*'}
      The adjustment kind, either additive or multiplicative.
    group : Union[str, Grouper]
      The grouping information. See :py:class:`xclim.sdba.base.Grouper` for details.

    Adjust step:

    interp : {'nearest', 'linear', 'cubic'}
      The interpolation method to use when interpolating the adjustment factors. Defaults to "nearset".
    extrapolation : {'constant', 'nan'}
      The type of extrapolation to use. See :py:func:`xclim.sdba.utils.extrapolate_qm` for details. Defaults to "constant".

    References
    ----------
    Dequé, M. (2007). Frequency of precipitation and temperature extremes over France in an anthropogenic scenario: Model results and statistical correction according to observed values. Global and Planetary Change, 57(1–2), 16–26. https://doi.org/10.1016/j.gloplacha.2006.11.030

    _allow_diff_calendars = False

    """

    @classmethod
    def _train(
        cls,
        ref: xr.DataArray,
        hist: xr.DataArray,
        *,
        nquantiles: int = 20,
        kind: str = ADDITIVE,
        group: Union[str, Grouper] = "time",
    ):
        if np.isscalar(nquantiles):
            quantiles = equally_spaced_nodes(nquantiles, eps=1e-6)
        else:
            quantiles = nquantiles

        ds = eqm_train(
            xr.Dataset({"ref": ref, "hist": hist}),
            group=group,
            kind=kind,
            quantiles=quantiles,
        )

        ds.af.attrs.update(
            standard_name="Adjustment factors",
            long_name="Quantile mapping adjustment factors",
        )
        ds.hist_q.attrs.update(
            standard_name="Model quantiles",
            long_name="Quantiles of model on the reference period",
        )
        return ds, {"group": group, "kind": kind}

    def _adjust(self, sim, interp="nearest", extrapolation="constant"):
        return qm_adjust(
            xr.Dataset({"af": self.ds.af, "hist_q": self.ds.hist_q, "sim": sim}),
            group=self.group,
            interp=interp,
            extrapolation=extrapolation,
            kind=self.kind,
        ).scen


class DetrendedQuantileMapping(TrainAdjust):
    r"""Detrended Quantile Mapping bias-adjustment.

    The algorithm follows these steps, 1-3 being the 'train' and 4-6, the 'adjust' steps.

    1. A scaling factor that would make the mean of `hist` match the mean of `ref` is computed.
    2. `ref` and `hist` are normalized by removing the "dayofyear" mean.
    3. Adjustment factors are computed between the quantiles of the normalized `ref` and `hist`.
    4. `sim` is corrected by the scaling factor, and either normalized by "dayofyear" and  detrended group-wise
       or directly detrended per "dayofyear", using a linear fit (modifiable).
    5. Values of detrended `sim` are matched to the corresponding quantiles of normalized `hist` and corrected accordingly.
    6. The trend is put back on the result.

    .. math::

        F^{-1}_{ref}\left\{F_{hist}\left[\frac{\overline{hist}\cdot sim}{\overline{sim}}\right]\right\}\frac{\overline{sim}}{\overline{hist}}

    where :math:`F` is the cumulative distribution function (CDF) and :math:`\overline{xyz}` is the linear trend of the data.
    This equation is valid for multiplicative adjustment. Based on the DQM method of [Cannon2015]_.

    Parameters
    ----------
    Train step:

    nquantiles : int or 1d array of floats
      The number of quantiles to use. Two endpoints at 1e-6 and 1 - 1e-6 will be added.
      An array of quantiles [0, 1] can also be passed.
    kind : {'+', '*'}
      The adjustment kind, either additive or multiplicative.
    group : Union[str, Grouper]
      The grouping information used in the quantile mapping process. See :py:class:`xclim.sdba.base.Grouper` for details.
      the normalization step is always performed on each day of the year.

    Adjust step:

    interp : {'nearest', 'linear', 'cubic'}
      The interpolation method to use when interpolating the adjustment factors. Defaults to "nearest".
    detrend : int or BaseDetrend instance
      The method to use when detrending. If an int is passed, it is understood as a PolyDetrend (polynomial detrending) degree. Defaults to 1 (linear detrending)
    extrapolation : {'constant', 'nan'}
      The type of extrapolation to use. See :py:func:`xclim.sdba.utils.extrapolate_qm` for details. Defaults to "constant".

    References
    ----------
    .. [Cannon2015] Cannon, A. J., Sobie, S. R., & Murdock, T. Q. (2015). Bias correction of GCM precipitation by quantile mapping: How well do methods preserve changes in quantiles and extremes? Journal of Climate, 28(17), 6938–6959. https://doi.org/10.1175/JCLI-D-14-00754.1
    """

    _allow_diff_calendars = False

    @classmethod
    def _train(
        cls,
        ref: xr.DataArray,
        hist: xr.DataArray,
        *,
        nquantiles: int = 20,
        kind: str = ADDITIVE,
        group: Union[str, Grouper] = "time",
    ):
        if group.prop not in ["group", "dayofyear"]:
            warn(
                f"Using DQM with a grouping other than 'dayofyear' is not recommended (received {group.name})."
            )

        if np.isscalar(nquantiles):
            quantiles = equally_spaced_nodes(nquantiles, eps=1e-6)
        else:
            quantiles = nquantiles

        ds = dqm_train(
            xr.Dataset({"ref": ref, "hist": hist}),
            group=group,
            quantiles=quantiles,
            kind=kind,
        )

        ds.af.attrs.update(
            standard_name="Adjustment factors",
            long_name="Quantile mapping adjustment factors",
        )
        ds.hist_q.attrs.update(
            standard_name="Model quantiles",
            long_name="Quantiles of model on the reference period",
        )
        ds.scaling.attrs.update(
            standard_name="Scaling factor",
            description="Scaling factor making the mean of hist match the one of hist.",
        )
        return ds, {"group": group, "kind": kind}

    def _adjust(
        self,
        sim,
        interp="nearest",
        extrapolation="constant",
        detrend=1,
    ):

        return dqm_adjust(
            self.ds.assign(sim=sim),
            interp=interp,
            extrapolation=extrapolation,
            detrend=detrend,
            group=self.group,
            kind=self.kind,
        )


class QuantileDeltaMapping(EmpiricalQuantileMapping):
    r"""Quantile Delta Mapping bias-adjustment.

    Adjustment factors are computed between the quantiles of `ref` and `hist`.
    Quantiles of `sim` are matched to the corresponding quantiles of `hist` and corrected accordingly.

    .. math::

        sim\frac{F^{-1}_{ref}\left[F_{sim}(sim)\right]}{F^{-1}_{hist}\left[F_{sim}(sim)\right]}

    where :math:`F` is the cumulative distribution function (CDF). This equation is valid for multiplicative adjustment.
    The algorithm is based on the "QDM" method of [Cannon2015]_.

    Parameters
    ----------
    Train step:

    nquantiles : int or 1d array of floats
      The number of quantiles to use. Two endpoints at 1e-6 and 1 - 1e-6 will be added.
      An array of quantiles [0, 1] can also be passed.
    kind : {'+', '*'}
      The adjustment kind, either additive or multiplicative.
    group : Union[str, Grouper]
      The grouping information. See :py:class:`xclim.sdba.base.Grouper` for details.

    Adjust step:

    interp : {'nearest', 'linear', 'cubic'}
      The interpolation method to use when interpolating the adjustment factors. Defaults to "nearest".
    extrapolation : {'constant', 'nan'}
      The type of extrapolation to use. See :py:func:`xclim.sdba.utils.extrapolate_qm` for details. Defaults to "constant".

    Extra diagnostics
    -----------------
    In adjustment:

    quantiles : The quantile of each value of `sim`. The adjustment factor is interpolated using this as the "quantile" axis on `ds.af`.

    References
    ----------
    Cannon, A. J., Sobie, S. R., & Murdock, T. Q. (2015). Bias correction of GCM precipitation by quantile mapping: How well do methods preserve changes in quantiles and extremes? Journal of Climate, 28(17), 6938–6959. https://doi.org/10.1175/JCLI-D-14-00754.1
    """

    def _adjust(self, sim, interp="nearest", extrapolation="constant"):
        out = qdm_adjust(
            xr.Dataset({"sim": sim, "af": self.ds.af, "hist_q": self.ds.hist_q}),
            group=self.group,
            interp=interp,
            extrapolation=extrapolation,
            kind=self.kind,
        )
        if OPTIONS[SDBA_EXTRA_OUTPUT]:
            out.sim_q.attrs.update(long_name="Group-wise quantiles of `sim`.")
            return out
        return out.scen


class ExtremeValues(TrainAdjust):
    r"""Adjustment correction for extreme values.

    The tail of the distribution of adjusted data is corrected according to the
    parametric Generalized Pareto distribution of the reference data, [RRJF2021]_.
    The distributions are composed of the maximal values of clusters of "large" values.
    With "large" values being those above `cluster_thresh`. Only extreme values, whose
    quantile within the pool of large values are above `q_thresh`, are re-adjusted.
    See Notes.

    Parameters
    ----------
    Train step:

    cluster_thresh: Quantity (str with units)
      The threshold value for defining clusters.
    q_thresh : float
      The quantile of "extreme" values, [0, 1[.
    ref_params :  xr.DataArray
      Distribution parameters to use in place of a fitted dist on `ref`.

    Adjust step:

    scen: DataArray
      This is a second-order adjustment, so the adjust method needs the first-order
      adjusted timeseries in addition to the raw "sim".
    frac: float
      Fraction where the cutoff happens between the original scen and the corrected one.
      See Notes, ]0, 1].
    power: float
      Shape of the correction strength, see Notes.

    Extra diagnostics
    -----------------
    In training:

    nclusters : Number of extreme value clusters found for each gridpoint.

    Notes
    -----
    Extreme values are extracted from `ref`, `hist` and `sim` by finding all "clusters",
    i.e. runs of consecutive values above `cluster_thresh`. The `q_thresh`th percentile
    of these values is taken on `ref` and `hist` and becomes `thresh`, the extreme value
    threshold. The maximal value of each cluster of `ref`, if it exceeds that new threshold,
    is taken and Generalized Pareto distribution is fitted to them.
    Similarly with `sim`. The cdf of the extreme values of `sim` is computed in reference
    to the distribution fitted on `sim` and then the corresponding values (quantile / ppf)
    in reference to the distribution fitted on `ref` are taken as the new bias-adjusted values.

    Once new extreme values are found, a mixture from the original scen and corrected scen
    is used in the result. For each original value :math:`S_i` and corrected value :math:`C_i`
    the final extreme value :math:`V_i` is:

    .. math::

        V_i = C_i * \tau + S_i * (1 - \tau)

    Where :math:`\tau` is a function of sim's extreme values :math:`F` and of arguments
    ``frac`` (:math:`f`) and ``power`` (:math:`p`):

    .. math::

        \tau = \left(\frac{1}{f}\frac{S - min(S)}{max(S) - min(S)}\right)^p

    Code based on the `biascorrect_extremes` function of the julia package [ClimateTools]_.

    References
    ----------
    .. [ClimateTools] https://juliaclimate.github.io/ClimateTools.jl/stable/
    .. [RRJF2021] Roy, P., Rondeau-Genesse, G., Jalbert, J., Fournier, É. 2021. Climate Scenarios of Extreme Precipitation Using a Combination of Parametric and Non-Parametric Bias Correction Methods. Submitted to Climate Services, April 2021.
    """

    @classmethod
    def _train(
        cls,
        ref: xr.DataArray,
        hist: xr.DataArray,
        *,
        ref_params: xr.Dataset = None,
        cluster_thresh: str,
        q_thresh: float = 0.95,
    ):
        warn(
            "The ExtremeValues adjustment is a work in progress and not production-ready. The current version imitates the algorithm found in ClimateTools.jl, but results might not be accurate."
        )
        cluster_thresh = convert_units_to(cluster_thresh, ref)
        hist = convert_units_to(hist, ref)

        # Extreme value threshold computed relative to "large values".
        # We use the mean between ref and hist here.
        thresh = (
            ref.where(ref >= cluster_thresh).quantile(q_thresh, dim="time")
            + hist.where(hist >= cluster_thresh).quantile(q_thresh, dim="time")
        ) / 2

        if ref_params is None:
            # All large value clusters
            ref_clusters = get_clusters(ref, thresh, cluster_thresh)
            # Parameters of a genpareto (or other) distribution, we force the location at thresh.
            fit_params = stats.fit(
                ref_clusters.maximum - thresh, "genpareto", dim="cluster", floc=0
            )
            # Param "loc" was fitted with 0, put thresh back
            fit_params = fit_params.where(
                fit_params.dparams != "loc", fit_params + thresh
            )
        else:
            dist = ref_params.attrs.get("scipy_dist", "genpareto")
            fit_params = ref_params.copy().transpose(..., "dparams")
            if dist == "genextreme":
                fit_params = xr.where(
                    fit_params.dparams == "loc",
                    fit_params.sel(dparams="scale")
                    + fit_params.sel(dparams="c") * (thresh - fit_params),
                    fit_params,
                )
            elif dist != "genpareto":
                raise ValueError(f"Unknown conversion from {dist} to genpareto.")

        ds = xr.Dataset(dict(fit_params=fit_params, thresh=thresh))
        ds.fit_params.attrs.update(
            long_name="Generalized Pareto distribution parameters of ref",
        )
        ds.thresh.attrs.update(
            long_name=f"{q_thresh * 100}th percentile extreme value threshold",
            description=f"Mean of the {q_thresh * 100}th percentile of large values (x > {cluster_thresh}) of ref and hist.",
        )

        if OPTIONS[SDBA_EXTRA_OUTPUT] and ref_params is None:
            ds = ds.assign(nclusters=ref_clusters.nclusters)

        return ds, {"cluster_thresh": cluster_thresh}

    def _adjust(
        self,
        sim: xr.DataArray,
        scen: xr.DataArray,
        *,
        frac: float = 0.25,
        power: float = 1.0,
    ):
        def _adjust_extremes_1d(scen, sim, ref_params, thresh, *, dist, cluster_thresh):
            # Clusters of large values of sim
            _, _, sim_posmax, sim_maxs = get_clusters_1d(sim, thresh, cluster_thresh)

            new_scen = scen.copy()
            if sim_posmax.size == 0:
                # Happens if everything is under `cluster_thresh`
                return new_scen

            # Fit the dist, force location at thresh
            sim_fit = stats._fitfunc_1d(
                sim_maxs, dist=dist, nparams=len(ref_params), method="ML", floc=thresh
            )

            # Cumulative density function for extreme values in sim's distribution
            sim_cdf = dist.cdf(sim_maxs, *sim_fit)
            # Equivalent value of sim's CDF's but in ref's distribution.
            # removed a +thresh that was a bug in the julia source.
            new_sim = dist.ppf(sim_cdf, *ref_params)

            # Get the transition weights based on frac and power values
            transition = (
                ((sim_maxs - sim_maxs.min()) / ((sim_maxs.max()) - sim_maxs.min()))
                / frac
            ) ** power
            np.clip(transition, None, 1, out=transition)

            # Apply smooth linear transition between scen and corrected scen
            new_scen_trans = (new_sim * transition) + (
                scen[sim_posmax] * (1.0 - transition)
            )

            # We change new_scen to the new data
            new_scen[sim_posmax] = new_scen_trans
            return new_scen

        new_scen = xr.apply_ufunc(
            _adjust_extremes_1d,
            scen,
            sim,
            self.ds.fit_params,
            self.ds.thresh,
            input_core_dims=[["time"], ["time"], ["dparams"], []],
            output_core_dims=[["time"]],
            vectorize=True,
            kwargs={
                "dist": stats.get_dist("genpareto"),
                "cluster_thresh": convert_units_to(self.cluster_thresh, sim),
            },
            dask="parallelized",
            output_dtypes=[scen.dtype],
        )

        return new_scen


class LOCI(TrainAdjust):
    r"""Local Intensity Scaling (LOCI) bias-adjustment.

    This bias adjustment method is designed to correct daily precipitation time series by considering wet and dry days
    separately ([Schmidli2006]_).

    Multiplicative adjustment factors are computed such that the mean of `hist` matches the mean of `ref` for values above a
    threshold.

    The threshold on the training target `ref` is first mapped to `hist` by finding the quantile in `hist` having the same
    exceedance probability as thresh in `ref`. The adjustment factor is then given by

    .. math::

       s = \frac{\left \langle ref: ref \geq t_{ref} \right\rangle - t_{ref}}{\left \langle hist : hist \geq t_{hist} \right\rangle - t_{hist}}

    In the case of precipitations, the adjustment factor is the ratio of wet-days intensity.

    For an adjustment factor `s`, the bias-adjustment of `sim` is:

    .. math::

      sim(t) = \max\left(t_{ref} + s \cdot (hist(t) - t_{hist}), 0\right)

    Parameters
    ----------
    Train step:

    group : Union[str, Grouper]
      The grouping information. See :py:class:`xclim.sdba.base.Grouper` for details.
    thresh : float
      The threshold in `ref` above which the values are scaled.

    Adjust step:

    interp : {'nearest', 'linear', 'cubic'}
      The interpolation method to use then interpolating the adjustment factors. Defaults to "linear".

    References
    ----------
    .. [Schmidli2006] Schmidli, J., Frei, C., & Vidale, P. L. (2006). Downscaling from GCM precipitation: A benchmark for dynamical and statistical downscaling methods. International Journal of Climatology, 26(5), 679–689. DOI:10.1002/joc.1287
    """

    _allow_diff_calendars = False

    @classmethod
    def _train(
        cls,
        ref: xr.DataArray,
        hist: xr.DataArray,
        *,
        group: Union[str, Grouper] = "time",
        thresh: float = None,
    ):
        ds = loci_train(
            xr.Dataset({"ref": ref, "hist": hist}), group=group, thresh=thresh
        )
        ds.af.attrs.update(long_name="LOCI adjustment factors")
        ds.hist_thresh.attrs.update(long_name="Threshold over modeled data")
        return ds, {"group": group, "thresh": thresh}

    def _adjust(self, sim, interp="linear"):
        return loci_adjust(
            xr.Dataset(
                {"hist_thresh": self.ds.hist_thresh, "af": self.ds.af, "sim": sim}
            ),
            group=self.group,
            thresh=self.thresh,
            interp=interp,
        ).scen


class Scaling(TrainAdjust):
    """Scaling bias-adjustment.

    Simple bias-adjustment method scaling variables by an additive or multiplicative factor so that the mean of `hist`
    matches the mean of `ref`.

    Parameters
    ----------
    Train step:

    group : Union[str, Grouper]
      The grouping information. See :py:class:`xclim.sdba.base.Grouper` for details.
    kind : {'+', '*'}
      The adjustment kind, either additive or multiplicative.

    Adjust step:

    interp : {'nearest', 'linear', 'cubic'}
      The interpolation method to use then interpolating the adjustment factors. Defaults to "nearest".
    """

    _allow_diff_calendars = False

    @classmethod
    def _train(
        cls,
        ref: xr.DataArray,
        hist: xr.DataArray,
        *,
        group: Union[str, Grouper] = "time",
        kind: str = ADDITIVE,
    ):
        ds = scaling_train(
            xr.Dataset({"ref": ref, "hist": hist}), group=group, kind=kind
        )
        ds.af.attrs.update(long_name="Scaling adjustment factors")
        return ds, {"group": group, "kind": kind}

    def _adjust(self, sim, interp="nearest"):
        return scaling_adjust(
            xr.Dataset({"sim": sim, "af": self.ds.af}),
            group=self.group,
            interp=interp,
            kind=self.kind,
        ).scen


class PrincipalComponents(TrainAdjust):
    r"""Principal component adjustment.

    This bias-correction method maps model simulation values to the observation
    space through principal components ([hnilica2017]_). Values in the simulation
    space (multiple variables, or multiple sites) can be thought of as coordinates
    along axes, such as variable, temperature, etc. Principal components (PC) are a
    linear combinations of the original variables where the coefficients are the
    eigenvectors of the covariance matrix. Values can then be expressed as coordinates
    along the PC axes. The method makes the assumption that bias-corrected values have
    the same coordinates along the PC axes of the observations. By converting from the
    observation PC space to the original space, we get bias corrected values.
    See notes for a mathematical explanation.

    Note that *principal components* is meant here as the algebraic operation defining a coordinate system
    based on the eigenvectors, not statistical principal component analysis.

    Parameters
    ----------
    group : Union[str, Grouper]
      The grouping information. `pts_dims` can also be given through Grouper's
      `add_dims` argument. See Notes.
      See :py:class:`xclim.sdba.base.Grouper` for details.
      The adjustment will be performed on each group independently.
    crd_dims : Sequence of str, optional
      The data dimension(s) along which the multiple simulation space dimensions are taken.
      They are flattened into  "coordinate" dimension, see Notes.
      Default is `None` in which case all dimensions shared by `ref` and `hist`,
      except those in `pts_dims` are used.
      The training algorithm currently doesn't support any chunking
      along the coordinate and point dimensions.
    pts_dims : Sequence of str, optional
      The data dimensions to flatten into the "points" dimension, see Notes.
      They will be merged with those given through the `add_dims` property
      of `group`.

    Notes
    -----
    The input data is understood as a set of N points in a :math:`M`-dimensional space.

    - :math:`N` is taken along the data coordinates listed in `pts_dims` and the `group` (the main `dim` but also the `add_dims`).

    - :math:`M` is taken along the data coordinates listed in `crd_dims`, the default being all except those in `pts_dims`.

    For example, for a 3D matrix of data, say in (lat, lon, time), we could say that all spatial points
    are independent dimensions of the simulation space by passing  ``crd_dims=['lat', 'lon']``. For
    a (5, 5, 365) array, this results in a 25-dimensions space, i.e. :math:`M = 25` and :math:`N = 365`.

    Thus, the adjustment is equivalent to a linear transformation
    of these :math:`N` points in a :math:`M`-dimensional space.

    The principal components (PC) of `hist` and `ref` are used to defined new
    coordinate systems, centered on their respective means. The training step creates a
    matrix defining the transformation from `hist` to `ref`:

    .. math::

      scen = e_{R} + \mathrm{\mathbf{T}}(sim - e_{H})

    Where:

    .. math::

      \mathrm{\mathbf{T}} = \mathrm{\mathbf{R}}\mathrm{\mathbf{H}}^{-1}

    :math:`\mathrm{\mathbf{R}}` is the matrix transforming from the PC coordinates
    computed on `ref` to the data coordinates. Similarly, :math:`\mathrm{\mathbf{H}}`
    is transform from the `hist` PC to the data coordinates
    (:math:`\mathrm{\mathbf{H}}` is the inverse transformation). :math:`e_R` and
    :math:`e_H` are the centroids of the `ref` and `hist` distributions respectively.
    Upon running the  `adjust` step, one may decide to use :math:`e_S`, the centroid
    of the `sim` distribution, instead of :math:`e_H`.

    References
    ----------
    .. [hnilica2017] Hnilica, J., Hanel, M. and Puš, V. (2017), Multisite bias correction of precipitation data from regional climate models. Int. J. Climatol., 37: 2934-2946. https://doi.org/10.1002/joc.4890
    """

    @classmethod
    def _train(
        cls,
        ref: xr.DataArray,
        hist: xr.DataArray,
        *,
        group: Union[str, Grouper] = "time",
        crd_dims: Optional[Sequence[str]] = None,
        pts_dims: Optional[Sequence[str]] = None,
    ):
        pts_dims = set(pts_dims or []).intersection(set(group.add_dims) - {"window"})

        # Grouper used in the training part
        train_group = Grouper(group.name, window=group.window, add_dims=pts_dims)
        # Grouper used in the adjust part : no window, no add_dims
        adj_group = Grouper(group.name)

        all_dims = set(ref.dims).intersection(hist.dims)
        lbl_R = xr.core.utils.get_temp_dimname(all_dims, "crdR")
        lbl_M = xr.core.utils.get_temp_dimname(all_dims, "crdM")
        lbl_P = xr.core.utils.get_temp_dimname(all_dims, "points")

        # Dimensions that represent different points
        pts_dims = set(train_group.add_dims)
        pts_dims.update({train_group.dim})
        # Dimensions that represents different dimensions.
        crds_M = crd_dims or (set(ref.dims).union(hist.dims) - pts_dims)
        # Rename coords on ref, multiindex do not like conflicting coordinates names
        crds_R = [f"{name}_out" for name in crds_M]
        # Stack, so that we have a single "coordinate" axis
        ref = ref.rename(dict(zip(crds_M, crds_R))).stack({lbl_R: crds_R})
        hist = hist.stack({lbl_M: crds_M})

        # The real thing, acting on 2D numpy arrays
        def _compute_transform_matrix(reference, historical):
            """Return the transformation matrix converting simulation coordinates to observation coordinates."""
            # Get transformation matrix from PC coords to ref, dropping points with a NaN coord.
            ref_na = np.isnan(reference).any(axis=0)
            R = pc_matrix(reference[:, ~ref_na])
            # Get transformation matrix from PC coords to hist, dropping points with a NaN coord.
            hist_na = np.isnan(historical).any(axis=0)
            H = pc_matrix(historical[:, ~hist_na])
            # This step needs vectorize with dask, but vectorize doesn't work with dask, argh.
            # Invert to get transformation matrix from hist to PC coords.
            Hinv = np.linalg.inv(H)
            # Fancy trick to choose best orientation on each axes
            # (using eigenvectors, the output axes orientation is undefined)
            orient = best_pc_orientation(R, Hinv)
            # Get transformation matrix
            return (R * orient) @ Hinv

        # The group wrapper
        def _compute_transform_matrices(ds, dim):
            """Apply `_compute_transform_matrix` along dimensions other than time and the variables to map."""
            # The multiple PC-space dimensions are along "coordinate"
            # Matrix multiplication in xarray behaves as a dot product across
            # same-name dimensions, instead of reducing according to the dimension order,
            # as in numpy or normal maths. So crdX all refer to the same dimension,
            # but with names assuring correct matrix multiplication even if they are out of order.
            reference = ds.ref.stack({lbl_P: dim})
            historical = ds.hist.stack({lbl_P: dim})
            transformation = xr.apply_ufunc(
                _compute_transform_matrix,
                reference,
                historical,
                input_core_dims=[[lbl_R, lbl_P], [lbl_M, lbl_P]],
                output_core_dims=[[lbl_R, lbl_M]],
                vectorize=True,
                dask="parallelized",
                output_dtypes=[float],
            )
            return transformation

        # Transformation matrix, from model coords to ref coords.
        trans = train_group.apply(
            _compute_transform_matrices, {"ref": ref, "hist": hist}
        )
        trans.attrs.update(long_name="Transformation from training to target spaces.")

        ref_mean = train_group.apply("mean", ref)  # Centroids of ref
        ref_mean.attrs.update(long_name="Centroid point of target.")

        hist_mean = train_group.apply("mean", hist)  # Centroids of hist
        hist_mean.attrs.update(long_name="Centroid point of training.")

        ds = xr.Dataset(dict(trans=trans, ref_mean=ref_mean, hist_mean=hist_mean))

        ds.attrs["_reference_coord"] = lbl_R
        ds.attrs["_model_coord"] = lbl_M
        return ds, {"train_group": train_group, "adj_group": adj_group}

    def _adjust(self, sim):
        lbl_R = self.ds.attrs["_reference_coord"]
        lbl_M = self.ds.attrs["_model_coord"]
        crds_M = self.ds.indexes[lbl_M].names

        vmean = self.train_group.apply("mean", sim).stack({lbl_M: crds_M})

        sim = sim.stack({lbl_M: crds_M})

        def _compute_adjust(ds, dim):
            """Apply the mapping transformation."""
            scenario = ds.ref_mean + ds.trans.dot((ds.sim - ds.vmean), [lbl_M])
            return scenario

        scen = self.adj_group.apply(
            _compute_adjust,
            {
                "ref_mean": self.ds.ref_mean,
                "trans": self.ds.trans,
                "sim": sim,
                "vmean": vmean,
            },
        )
        scen[lbl_R] = sim.indexes[lbl_M]
        return scen.unstack(lbl_R)


class NpdfTransform(Adjust):
    r"""N-dimensional probability density function transform.

    This adjustment object combines both training and adjustent steps in the `adjust` class method.

    A multivariate bias-adjustment algorithm described by [Cannon18]_, as part of the MBCn algorithm,
    based on a color-correction algorithm described by [Pitie05]_.

    This algorithm in itself, when used with QuantileDeltaMapping, is NOT trend-preserving.
    The full MBCn algorithm includes a reordering step provided here by :py:func:`xclim.sdba.processing.reordering`.

    See notes for an explanation of the algorithm.

    Parameters
    ----------
    base: BaseAdjustment
      An univariate bias-adjustment class. This is untested for anything else than QuantileDeltaMapping.
    base_kws : dict, optional
      Arguments passed to the training of the univariate adjustment.
    n_escore : int
      The number of elements to send to the escore function. The default, 0, means all elements are included.
      Pass -1 to skip computing the escore completely.
      Small numbers result in less significative scores, but the execution time goes up quickly with large values.
    n_iter : int
      The number of iterations to perform. Defaults to 20.
    pts_dim : str
      The name of the "multivariate" dimension. Defaults to "variables", which is the
      normal case when using :py:func:`xclim.sdba.base.stack_variables`.
    adj_kws : dict, optional
      Dictionary of arguments to pass to the adjust method of the univariate adjustment.
    rot_matrices : xr.DataArray, optional
      The rotation matrices as a 3D array ('iterations', <pts_dim>, <anything>), with shape (n_iter, <N>, <N>).
      If left empty, random rotation matrices will be automatically generated.

    Notes
    -----
    The historical reference (:math:`T`, for "target"), simulated historical (:math:`H`) and simulated projected (:math:`S`)
    datasets are constructed by stacking the timeseries of N variables together. The algoriths goes into the
    following steps:

    1. Rotate the datasets in the N-dimensional variable space with :math:`\mathbf{R}`, a random rotation NxN matrix.

    ..math ::

        \tilde{\mathbf{T}} = \mathbf{T}\mathbf{R} \\
        \tilde{\mathbf{H}} = \mathbf{H}\mathbf{R} \\
        \tilde{\mathbf{S}} = \mathbf{S}\mathbf{R}

    2. An univariate bias-adjustment :math:`\mathcal{F}` is used on the rotated datasets.
    The adjustments are made in additive mode, for each variable :math:`i`.

    .. math::

        \hat{\mathbf{H}}_i, \hat{\mathbf{S}}_i = \mathcal{F}\left(\tilde{\mathbf{T}}_i, \tilde{\mathbf{H}}_i, \tilde{\mathbf{S}}_i\right)

    3. The bias-adjusted datasets are rotated back.

    .. math::

        \mathbf{H}' = \hat{\mathbf{H}}\mathbf{R} \\
        \mathbf{S}' = \hat{\mathbf{S}}\mathbf{R}


    These three steps are repeated a certain number of times, prescribed by argument ``n_iter``. At each
    iteration, a new random rotation matrix is generated.

    The original algorithm ([Pitie05]_), stops the iteration when some distance score converges. Following
    [Cannon18_] and the MBCn implementation in [CannonR]_, we instead fix the number of iterations.

    As done by [Cannon18]_, the distance score chosen is the "Energy distance" from [SkezelyRizzo]_
    (see :py:func:`xclim.sdba.processing.escore`).

    The random matrices are generated following a method laid out by [Mezzadri].

    This is only part of the full MBCn algorithm, see :ref:`The MBCn algorithm` for an example on how
    to replicate the full method with xclim. This includes a standardization of the simulated data beforehand,
    an initial univariate adjustment and the reordering of those adjusted series according to the
    rank structure of the output of this algorithm.

    References
    ----------
    .. [Cannon18] Cannon, A. J. (2018). Multivariate quantile mapping bias correction: An N-dimensional probability density function transform for climate model simulations of multiple variables. Climate Dynamics, 50(1), 31–49. https://doi.org/10.1007/s00382-017-3580-6
    .. [Mezzadri]Mezzadri, F. (2006). How to generate random matrices from the classical compact groups. arXiv preprint math-ph/0609050.
    .. [Pitie05] Pitie, F., Kokaram, A. C., & Dahyot, R. (2005). N-dimensional probability density function transfer and its application to color transfer. Tenth IEEE International Conference on Computer Vision (ICCV’05) Volume 1, 2, 1434-1439 Vol. 2. https://doi.org/10.1109/ICCV.2005.166
    .. [SkezelyRizzo] Szekely, G. J. and Rizzo, M. L. (2004) Testing for Equal Distributions in High Dimension, InterStat, November (5)
    """

    @classmethod
    def _adjust(
        cls,
        ref: xr.DataArray,
        hist: xr.DataArray,
        sim: xr.DataArray,
        *,
        base: TrainAdjust = QuantileDeltaMapping,
        base_kws: Optional[Mapping[str, Any]] = None,
        n_escore: int = 0,
        n_iter: int = 20,
        pts_dim: str = "variables",
        adj_kws: Optional[Mapping[str, Any]] = None,
        rot_matrices: Optional[xr.DataArray] = None,
    ):
        base_kws or {}
        if "kind" in base_kws:
            warn(
                f'The adjustment kind cannot be controlled when using {cls.__name__}, it defaults to "+".'
            )
        base_kws.setdefault("kind", "+")

        # Assuming sim has the same coords as hist
        # We get the safest new name of the rotated dim.
        rot_dim = xr.core.utils.get_temp_dimname(
            set(ref.dims).union(hist.dims).union(sim.dims), pts_dim + "_prime"
        )

        # Get the rotation matrices
        rot_matrices = rot_matrices or rand_rot_matrix(
            ref[pts_dim], num=n_iter, new_dim=rot_dim
        ).rename(matrices="iterations")

        # Call a map_blocks on the iterative function
        # Sadly, this is a bit too complicated for map_blocks, we'll do it by hand.
        escores_tmpl = xr.broadcast(
            ref.isel({pts_dim: 0, "time": 0}),
            hist.isel({pts_dim: 0, "time": 0}),
        )[0].expand_dims(iterations=rot_matrices.iterations)

        template = xr.Dataset(
            data_vars={
                "scenh": xr.full_like(hist, np.NaN).rename(time="time_hist"),
                "scen": xr.full_like(sim, np.NaN),
                "escores": escores_tmpl,
            }
        )

        # Input data, rename time dim on sim since it can't be aligned with ref or hist.
        ds = xr.Dataset(
            data_vars={
                "ref": ref.rename(time="time_hist"),
                "hist": hist.rename(time="time_hist"),
                "sim": sim,
                "rot_matrices": rot_matrices,
            }
        )

        kwargs = {
            "base": base,
            "base_kws": base_kws,
            "n_escore": n_escore,
            "n_iter": n_iter,
            "pts_dim": pts_dim,
            "adj_kws": adj_kws or {},
        }

        with set_options(sdba_extra_output=False):
            out = ds.map_blocks(npdf_transform, template=template, kwargs=kwargs)

        out = out.assign(rotation_matrices=rot_matrices)
        return out<|MERGE_RESOLUTION|>--- conflicted
+++ resolved
@@ -25,12 +25,7 @@
     scaling_adjust,
     scaling_train,
 )
-<<<<<<< HEAD
-from .base import Grouper, Parametrizable, ParametrizableWithDataset, parse_group
-=======
 from .base import Grouper, ParametrizableWithDataset, parse_group
-from .detrending import PolyDetrend
->>>>>>> c834b48e
 from .utils import (
     ADDITIVE,
     best_pc_orientation,
@@ -102,6 +97,19 @@
             )
 
     @classmethod
+    def _harmonize_units(cls, *inputs, target: Optional[str] = None):
+        """Convert all inputs to the same units.
+
+        If the target unit is not given, the units of the first input are used.
+
+        Returns the converted inputs and the target units.
+        """
+        if target is None:
+            target = inputs[0].units
+
+        return (convert_units_to(inda, target) for inda in inputs), target
+
+    @classmethod
     def _train(ref, hist, **kwargs):
         raise NotImplementedError()
 
@@ -123,13 +131,9 @@
 
     """
 
-<<<<<<< HEAD
     _allow_diff_calendars = True
     _attribute = "_xclim_adjustment"
     _repr_hide_params = ["hist_calendar", "train_units"]
-=======
-    _repr_hide_params = ["hist_calendar"]
->>>>>>> c834b48e
 
     @classmethod
     @parse_group
@@ -143,33 +147,19 @@
         hist : DataArray
           Training data, usually a model output whose biases are to be adjusted.
         """
-<<<<<<< HEAD
-        if self._trained:
-            warn("train() was already called, overwriting old results.")
-
-        if hasattr(self, "group"):
-            # Right now there is no other way of getting the main adjustment dimension
-            _raise_on_multiple_chunk(ref, self.group.dim)
-            _raise_on_multiple_chunk(hist, self.group.dim)
-
-        hist = convert_units_to(hist, ref)
-        self["train_units"] = hist.units
-
-        if not self._allow_diff_calendars and get_calendar(
-            ref, self.group.dim
-        ) != get_calendar(hist, self.group.dim):
-            raise ValueError(
-                "Input ref and hist are defined on different calendars,"
-                f" this is not supported for {self.__class__.__name__} adjustment."
-            )
-=======
+
+        (ref, hist), train_units = cls._harmonize_units(ref, hist)
+
         if "group" in kwargs:
             cls._check_inputs(ref, hist, group=kwargs["group"])
->>>>>>> c834b48e
 
         ds, params = cls._train(ref, hist, **kwargs)
-        obj = cls(_trained=True, **params)
-        obj["hist_calendar"] = get_calendar(hist)
+        obj = cls(
+            _trained=True,
+            hist_calendar=get_calendar(hist),
+            train_units=train_units,
+            **params,
+        )
         obj.set_dataset(ds)
         return obj
 
@@ -186,16 +176,12 @@
           Algorithm-specific keyword arguments, see class doc.
         """
 
-<<<<<<< HEAD
-        sim = convert_units_to(sim, self.train_units)
-
-        out = self._adjust(sim, **kwargs)
-=======
+        (sim, *args), _ = self._harmonize_units(sim, *args, target=self.train_units)
+
         if "group" in self:
             self._check_inputs(sim, *args, group=self.group)
 
         out = self._adjust(sim, *args, **kwargs)
->>>>>>> c834b48e
 
         if isinstance(out, xr.DataArray):
             out = out.rename("scen").to_dataset()
@@ -248,6 +234,8 @@
 
         if "group" in kwargs:
             cls._check_inputs(ref, hist, sim, group=kwargs["group"])
+
+        (ref, hist, sim), _ = cls._harmonize_units(ref, hist, sim)
 
         out = cls._adjust(ref, hist, sim, **kwargs)
 
