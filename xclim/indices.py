# -*- coding: utf-8 -*-

"""
Main module
"""
import re
from functools import wraps

import numpy as np
import six
import xarray as xr

from . import run_length as rl
from .checks import valid_daily_mean_temperature, valid_daily_max_min_temperature, valid_daily_min_temperature, \
    valid_daily_max_temperature, valid_daily_mean_discharge
<<<<<<< HEAD
# from .utils import daily_downsampler as dds
=======
>>>>>>> 636d5b7f

xr.set_options(enable_cftimeindex=True)  # Set xarray to use cftimeindex

if six.PY2:
    from funcsigs import signature
elif six.PY3:
    from inspect import signature

# Frequencies : YS: year start, QS-DEC: seasons starting in december, MS: month start
# See http://pandas.pydata.org/pandas-docs/stable/timeseries.html#offset-aliases
K2C = 273.15
ftomm = np.nan


# TODO: Define a unit conversion system for temperature [K, C, F] and precipitation [mm h-1, Kg m-2 s-1] metrics

# TODO: Move utility functions to another file.
# TODO: Should we reference the standard vocabulary we're using ?
# E.g. http://vocab.nerc.ac.uk/collection/P07/current/BHMHISG2/


def first_paragraph(txt):
    r"""Return the first paragraph of a text

    Parameters
    ----------
    txt : str
    """
    return txt.split('\n\n')[0]


attrs_mapping = {'cell_methods': {'YS': 'years'}, }


def format_kwargs(attrs, params):
    """Update entries in place with argument values.

    Parameters
    ----------
    attrs : dict
      Attributes to be assigned to function output. The values of the attributes in braces will be replaced the
      the corresponding args values.
    params : dict
      A BoundArguments.arguments dictionary storing a function's arguments.
    """
    for key, val in attrs.items():
        m = re.findall("{(\w+)}", val)
        for name in m:
            if name in params:
                v = params.get(name)
                if v is None:
                    raise ValueError("{0} is not a valid function argument.".format(name))
                repl = attrs_mapping[key][v]
                attrs[key] = re.sub("{%s}" % name, repl, val)


def with_attrs(**func_attrs):
    r"""Set attributes in the decorated function at definition time,
    and assign these attributes to the function output at the
    execution time.

    Note
    ----
    Assumes the output has an attrs dictionary attribute (e.g. xarray.DataArray).
    """

    def attr_decorator(fn):
        # Use the docstring as the description attribute.
        func_attrs['description'] = first_paragraph(fn.__doc__)

        @wraps(fn)
        def wrapper(*args, **kwargs):
            out = fn(*args, **kwargs)
            # Bind the arguments
            ba = signature(fn).bind(*args, **kwargs)
            format_kwargs(func_attrs, ba.arguments)
            out.attrs.update(func_attrs)
            return out

        # Assign the attributes to the function itself
        for attr, value in func_attrs.items():
            setattr(wrapper, attr, value)

        return wrapper

    return attr_decorator


# -------------------------------------------------- #
# ATTENTION: ASSUME ALL INDICES WRONG UNTIL TESTED ! #
# -------------------------------------------------- #

@with_attrs(standard_name='water_volume_transport_in_river_channel', long_name='discharge', units='m3 s-1')
@valid_daily_mean_discharge
def base_flow_index(q, freq='YS'):
    r"""Base flow index

    Return the base flow index, defined as the minimum 7-day average flow divided by the mean flow.

    Parameters
    ----------
    q : xarray.DataArray
      Rate of river discharge [m³/s]
    freq : str, optional
      Resampling frequency

    Returns
    -------
    xarray.DataArrray
      Base flow index.
    """
    m7 = q.rolling(time=7, center=True).mean(dim='time').resample(time=freq)
    mq = q.resample(time=freq)

    m7m = m7.min(dim='time')
    return m7m / mq.mean(dim='time')


@with_attrs(standard_name='cold_spell_duration_index', long_name='', units='days')
@valid_daily_min_temperature
def cold_spell_duration_index(tasmin, tn10, freq='YS'):
    r"""Cold spell duration index

    Resamples the daily minimum temperature series by returning the number of days per
    period where the temperature is below the calendar day 10th percentile (calculated
    over a centered 5-day window for values during a 30-year reference period) for a
    minimum of at least six consecutive days.

    Parameters
    ----------
    tasmin : xarray.DataArray
      Minimum daily temperature values [C] or [K]
    tn10 : xarray.DataArray
      The daily climatological 10th percentile (using a centered 5-day window) of minimum daily temperature for
      a 30-year reference period.
    freq : str, optional
      Resampling frequency

    Returns
    -------
    xarray.DataArray
      Cold spell duration index.

    Note
    ----
    # TODO: Add a formula or example to better illustrate the cold spell duration metric

    See also
    --------
    percentile_doy
    """

    def func(x):
        xr.apply_ufunc(rl.windowed_run_count,
                       x,
                       input_core_dims=[['time'], ],
                       vectorize=True,
                       dask='parallelized',
                       output_dtypes=[np.int, ],
                       keep_attrs=True,
                       kwargs={'window': 6})

    return tasmin.pipe(lambda x: x - tn10) \
        .resample(time=freq) \
        .apply(func)


@valid_daily_mean_temperature
def cold_spell_index(tas, thresh=-10, window=5, freq='AS-JUL'):
    r"""Cold spell index

    Days that are part of a cold spell (5 or more consecutive days with Tavg < -10°C)
    """
    over = tas < K2C + thresh
    group = over.resample(time=freq)

    def func(x):
        xr.apply_ufunc(rl.windowed_run_count,
                       x,
                       input_core_dims=[['time'], ],
                       vectorize=True,
                       dask='parallelized',
                       output_dtypes=[np.int, ],
                       keep_attrs=True,
                       kwargs={'window': window})

    return group.apply(func)


def cold_and_dry_days(tas, tgin25, pr, wet25, freq='YS'):
    r"""Cold and dry days.

    Returns the total number of days where "Cold" and "Dry" conditions coincide.

    Parameters
    ----------
    tas : xarray.DataArray
      Minimum daily temperature values [℃] or [K]
    pr : xarray.DataArray
    tgin25 : unknown
    wet25: unknown
    freq : str, optional
      Resampling frequency

    Note
    ----
    See Beniston (2009) for more details. https://doi.org/10.1029/2008GL037119

    """
    c1 = tas < tgin25
    c2 = (pr > 1 * ftomm) * (pr < wet25)

    c = (c1 * c2) * 1
    return c.resample(time=freq).sum(dim='time')


@valid_daily_min_temperature
def consecutive_frost_days(tasmin, freq='AS-JUL'):
    r"""Maximum number of consecutive frost days (Tmin < 0℃).

    Resample the daily minimum temperature series by computing the maximum number
    of days below the freezing point over each period.

    Parameters
    ----------
    tasmin : xarray.DataArray
      Minimum daily temperature values [℃] or [K]
    freq : str, optional
      Resampling frequency

    Returns
    -------
    xarray.DataArray
      The maximum number of consecutive days below the freezing point.

    Note
    ----
    Let :math:`Tmin_i` be the minimum daily temperature of day `i`, then for a period `p` starting at
    day `a` and finishing on day `b`

    .. math::

       CFD_p = max(run_l(Tmin_i < 273.15))

    for :math:`a <= i <= b`

    where run_l returns the length of each consecutive series of true values.

    """

    # TODO: Deal with start and end boundaries
    # TODO: Check that input array has no missing dates (holes)

    # Create an monotonously increasing index [0,1,2,...] along the time dimension.
    i = xr.DataArray(np.arange(tasmin.time.size), dims='time')
    ind = xr.broadcast(i, tasmin)[0]

    # Mask index  values where tasmin > K2C
    d = ind.where(tasmin > K2C)

    # Fill NaNs with the following valid value
    b = d.bfill(dim='time')

    # Find the difference between start and end indices
    d = b.diff(dim='time') - 1

    return d.resample(time=freq).max(dim='time')


def consecutive_wet_days(pr, thresh=1.0, freq='YS'):
    r"""Consecutive wet days.

    Returns the maximum number of consecutive wet days.

    Parameters
    ---------
    pr : xarray.DataArray
      Mean daily precipitation flux [Kg m-2 s-1] or [mm]
    thresh : float
      Threshold precipitation on which to base evaluation [Kg m-2 s-1] or [mm]
    freq : str, optional
      Resampling frequency
    """
    if np.all(pr, freq) or thresh:  # Added bunk variable call to satisfy the PEP8 overlords
        pass
    raise NotImplementedError


# TODO: Clarify valid daily min temperature function and implement it
# @valid_daily_min_temperature
# def CFD2(tasmin, freq='AS-JUL'):
#     # Results are different from CFD, possibly because resampling occurs at first.
#     # CFD looks faster anyway.
#     f = tasmin < K2C
#     group = f.resample(time=freq)
#
#     def func(x):
#         return xr.apply_ufunc(rl.longest_run,
#                                 x,
#                                 input_core_dims=[['time'], ],
#                                 vectorize=True,
#                                 dask='parallelized',
#                                 output_dtypes=[np.int, ],
#                                 keep_attrs=True,
#                                 )
#
#     return group.apply(func)

@valid_daily_mean_temperature
@with_attrs(standard_name='cooling_degree_days', long_name='cooling degree days', units='K*day')
def cooling_degree_days(tas, thresh=18, freq='YS'):
    r"""Cooling degree days above threshold."""

    return tas.pipe(lambda x: x - thresh - K2C) \
        .clip(min=0) \
        .resample(time=freq) \
        .sum(dim='time')


@valid_daily_max_min_temperature
def daily_freezethaw_cycles(tasmax, tasmin, freq='YS'):
    r"""Number of freeze-thaw cycle days.

    The number of days where Tmax > 0℃ and Tmin < 0℃.
    """
    ft = (tasmin < K2C) * (tasmax > K2C) * 1
    return ft.resample(time=freq).sum(dim='time')


@valid_daily_max_min_temperature
def daily_temperature_range(tasmax, tasmin, freq='YS'):
    r"""Mean of daily temperature range."""
    dtr = tasmax - tasmin
    return dtr.resample(time=freq).mean(dim='time')


@valid_daily_mean_temperature
def freshet_start(tas, thresh=0.0, window=5, freq='YS'):
    r"""First day consistently exceeding threshold temperature.

    Return first day of year when a temperature threshold is exceeded
    over a given number of days.

    Parameters
    ----------
    tas : xarray.DataArray
      Mean daily temperature [℃] or [K]
    thresh : float
      Threshold temperature on which to base evaluation [℃] or [K]
    window : int
      Minimum number of days with temperature above threshold needed for evaluation
    freq : str, optional
      Resampling frequency

    """
    i = xr.DataArray(np.arange(tas.time.size), dims='time')
    ind = xr.broadcast(i, tas)[0]

    over = ((tas > K2C + thresh) * 1).rolling(time=window).sum(dim='time')
    i = ind.where(over == window)
    return i.resample(time=freq).min(dim='time')


@valid_daily_min_temperature
def frost_days(tasmin, freq='YS'):
    r"""Frost days index

    Number of days where daily minimum temperatures are below 0℃.

    Parameters
    ----------
    tasmin : xarray.DataArray
      Minimum daily temperature [℃] or [K]
    freq : str, optional
      Resampling frequency

    Returns
    -------
    xarray.DataArray
      Frost days index.
    """
    f = (tasmin < K2C) * 1
    return f.resample(time=freq).sum(dim='time')


@valid_daily_mean_temperature
def growing_degree_days(tas, thresh=4, freq='YS'):
    r"""Growing degree days over 4℃.

    The sum of degree-days over 4℃.
    """
    return tas.pipe(lambda x: x - thresh - K2C) \
        .clip(min=0) \
        .resample(time=freq) \
        .sum(dim='time')


@valid_daily_mean_temperature
def growing_season_length(tas, thresh=5.0, window=6, freq='YS'):
    r"""Growing season length.

    The number of days between the first occurrence of at least
    six consecutive days with mean daily temperature over 5℃ and
    the first occurrence of at least six consecutive days with
    mean daily temperature below 5℃ after July 1st in the northern
    hemisphere and January 1st in the southern hemisphere.

    Parameters
    ---------
    tas : xarray.DataArray
      Mean daily temperature [℃] or [K[
    thresh : float
      Threshold temperature on which to base evaluation [℃] or [K]
    window : int
      Minimum number of days with temperature above threshold to mark the beginning and end of growing season.
    freq : str, optional
      Resampling frequency

    Returns
    -------
    xarray.DataArray
      Growing season length
    """
    i = xr.DataArray(np.arange(tas.time.size), dims='time')
    ind = xr.broadcast(i, tas)[0]

    c = ((tas > thresh + K2C) * 1).rolling(time=window).sum(dim='time')
    i1 = ind.where(c == window).resample(time=freq).min(dim='time')

    # Resample sets the time to T00:00.
    i11 = i1.reindex_like(c, method='ffill')

    # TODO: Adjust for southern hemisphere
    i2 = ind.where(c == 0).where(tas.time.dt.month >= 7)
    d = i2 - i11

    return d.resample(time=freq).max(dim='time')


@valid_daily_max_temperature
def heat_wave_index(tasmax, thresh=25.0, window=5, freq='YS'):
    r"""Heat wave index.

    Number of days that are part of a heatwave, defined as five or more consecutive days over 25℃.

    Parameters
    ----------
    tasmax : xarrray.DataArray
      Maximum daily temperature [℃] or [K[
    thresh : float
      Threshold temperature on which to designate a heatwave [℃] or [K[
    window : int
      Minimum number of days with temperature above threshold to qualify as a heatwave.
    freq : str, optional
      Resampling frequency

    Returns
    -------
    DataArray
      Heat wave index.
    """
    # TODO: Deal better with boundary effects.
    # TODO: Deal with attributes

    over = tasmax > K2C + thresh
    group = over.resample(time=freq)

    def func(x):
        xr.apply_ufunc(rl.windowed_run_count,
                       x,
                       input_core_dims=[['time'], ],
                       vectorize=True,
                       dask='parallelized',
                       output_dtypes=[np.int, ],
                       keep_attrs=True,
                       kwargs={'window': window})

    return group.apply(func)


@valid_daily_mean_temperature
def heating_degree_days(tas, freq='YS', thresh=17):
    r"""Heating degree days

    Sum of daily positive values for a temperature threshold minus mean daily temperature.

    Parameters
    ----------
    tas : xarray.DataArray
      Mean daily temperature [℃] or [K]
    thresh : float
      Threshold temperature on which to base evaluation [℃] or [K]
    freq : str, optional
      Resampling frequency

    Returns
    -------
    xarray.DataArray
      Heating degree days index.
    """
    return tas.pipe(lambda x: thresh - x) \
        .clip(0) \
        .resample(time=freq) \
        .sum(dim='time')


@valid_daily_max_temperature
def hot_days(tasmax, thresh=30, freq='YS'):
    r"""Number of very hot days.

    Number of days with max temperature exceeding a base threshold.

    Parameters
    ----------
    tasmax : xarrray.DataArray
      Maximum daily temperature [℃] or [K]
    thresh : float
      Threshold temperature on which to base evaluation [℃] or [K]
    freq : str, optional
      Resampling frequency

    Returns
    -------
    xarray.DataArray
      Number of hot days.
    """
    hd = (tasmax > K2C + thresh) * 1
    return hd.resample(time=freq).sum(dim='time')


@valid_daily_max_temperature
def ice_days(tasmax, freq='YS'):
    r"""Number of freezing days

    Number of days where daily maximum temperatures are below 0℃.

    Parameters
    ----------
    tasmax : xarrray.DataArray
      Maximum daily temperature [℃] or [K]
    freq : str, optional
      Resampling frequency

    Returns
    -------
    xarray.DataArray
      Number of freezing days.
    """
    f = (tasmax < K2C) * 1
    return f.resample(time=freq).sum(dim='time')


@valid_daily_max_temperature
def summer_days(tasmax, thresh=25, freq='YS'):
    r"""Number of summer days

    Number of days where daily maximum temperature exceeds 25℃.

    Parameters
    ----------
    tasmax : xarray.DataArray
      Maximum daily temperature [℃] or [K]
    thresh : float
      Threshold temperature on which to base evaluation [℃] or [K]
    freq : str, optional
      Resampling frequency

    Returns
    -------
    xarray.DataArray
      Number of summer days.
    """
    f = (tasmax > thresh + K2C) * 1
    return f.resample(time=freq).sum(dim='time')


@valid_daily_mean_temperature
def tg_mean(tas, freq='YS'):
    r"""Mean of daily average temperature.

    Resample the original daily mean temperature series by taking the mean over each period.

    Parameters
    ----------
    tas : xarray.DataArray
      Mean daily temperature [℃] or [K[
    freq : str, optional
      Resampling frequency

    Returns
    -------
    xarray.DataArray
      The mean daily temperature at the given time frequency


    Note
    ----
    Let :math:`T_i` be the mean daily temperature of day `i`, then for a period `p` starting at
    day `a` and finishing on day `b`

    .. math::

       TG_p = \frac{\sum_{i=a}^{b} T_i}{b - a + 1}


    Examples
    --------
    The following would compute for each grid cell of file `tas.day.nc` the mean temperature
    at the seasonal frequency, ie DJF, MAM, JJA, SON, DJF, etc.

    >>> t = xr.open_dataset('tas.day.nc')
    >>> tg = tg_mean(t, freq="QS-DEC")

    """
    arr = tas.resample(time=freq) if freq else tas
    return arr.mean(dim='time')


# @valid_daily_min_temperature
def tn10p(tasmin, p10, freq='YS'):
    """Days with daily minimum temperature below the 10th percentile of the reference period.

    Parameters
    ----------
    tasmin : xarray.DataArray
      Minimum daily temperature [℃] or [K]
    p10 : float
    freq : str, optional
      Resampling frequency

    """
    return (tasmin.groupby('time.dayofyear') < p10).resample(time=freq).sum(dim='time')


@valid_daily_min_temperature
def tn_max(tasmin, freq='YS'):
    """Highest minimum temperature

    Maximum of daily minimum temperature.

    Parameters
    ----------
    tasmin : xarray.DataArray
      Minimum daily temperature [℃] or [K]
    freq : str, optional
      Resampling frequency
    """
    return tasmin.resample(time=freq).max(dim='time')


@valid_daily_min_temperature
def tn_mean(tasmin, freq='YS'):
    """Mean minimum temperature

    Mean of daily minimum temperature.

    Parameters
    ----------
    tasmin : xarray.DataArray
      Minimum daily temperature [℃] or [K]
    freq : str, optional
      Resampling frequency
    """
    arr = tasmin.resample(time=freq) if freq else tasmin
    return arr.mean(dim='time')


@valid_daily_min_temperature
def tn_min(tasmin, freq='YS'):
    """Lowest minimum temperature

    Minimum of daily minimum temperature.

    Parameters
    ----------
    tasmin : xarray.DataArray
      Minimum daily temperature [℃] or [K]
    freq : str, optional
      Resampling frequency
    """
    return tasmin.resample(time=freq).min(dim='time')


# add 'n_window_size' dynamic attribute e.g. n_window_size="%s%s" % (str(window), ' day window')
@with_attrs(standard_name='maximum_n_day_total_precipitation',
            long_name='maximum n day total precipitation')
def max_n_day_precipitation_amount(da, window, freq='YS'):
    """Highest precipitation amount cumulated over a n-day moving window for a given period (frequency).

    Calculate the N-day rolling sum of the original daily total precipitation series
     and determine the maximum value for each period.

    Parameters
    ----------
    da : xarray.DataArray
      daily precipitation values.
    window : int
      window size in days
    freq : str, optional
      Resampling frequency : Default 'YS' (yearly)

    Returns
    -------
    xarray.DataArray
      The highest cumulated N-day precipitation value at the given time frequency.


    Examples
    --------
    The following would compute for each grid cell of file `pr.day.nc` the highest 5-day total precipitation
    at an annual frequency.

    >>> da = xr.open_dataset('pr.day.nc')
    >>> window = 5
    >>> output = max_n_day_precipitation_amount(da, window, freq="YS")

    """

    # rolling sum of the values
    arr = da.rolling(time=window, center=False).sum(dim='time')
    output = arr.resample(time=freq).max(dim='time')
    # 'keep_attrs=True' does not seem to work with rolling? copy original
    output.attrs.update(da.attrs)

    # rename variable name to "%s%s%s" % ('rx',str(window),'day')

    return output


# @check_daily_monotonic # TODO create daily timestep check
# @convert_precip_units   # TODO create units checker / converter
@with_attrs(standard_name='maximum_1_day_total_precipitation',
            long_name='maximum 1 day total precipitation')
def max_1day_precipitation_amount(da, freq='YS', skipna=False):
    """Highest 1-day precipitation amount for the provided frequency.

    Resample the original daily total precipitaiton series by taking the max over each period.

    Parameters
    ----------
    da : xarray.DataArray
      daily precipitation values.
    freq : str, optional
      Resampling frequency : Default 'YS' (yearly)
    skipna : boolean, optional
      NaN value treatment flag, default=False :
      where NaN values are not ignored in the operation (results in NaN value for any period where a NaN is present)

    Returns
    -------
    xarray.DataArray
      The highest 1-day precipitation value at the given time frequency.


    Examples
    --------
    The following would compute for each grid cell of file `pr.day.nc` the highest 1-day total
    at an annual frequency.

    >>> da = xr.open_dataset('pr.day.nc')
    >>> rx1day = max_1day_precipitation_amount(da, freq="YS")

    """

    # resample the values
<<<<<<< HEAD
    output = da.resample(time=freq, keep_attrs=True).max(dim='time', skipna=skipna)
=======
    arr = da.resample(time=freq)
    output = arr.max(dim='time', skipna=skipna, keep_attrs=True)

    # rename variable to 'rx1day' in indicator Class
>>>>>>> 636d5b7f

    return output


# @check_is_dataarray
def prcp_tot(pr, freq='YS', units='kg m-2 s-1'):
    r"""Accumulated total (liquid + solid) precipitation

    Resample the original daily mean precipitation flux and accumulate over each period

    Parameters
    ----------
    pr : xarray.DataArray
      Mean daily precipitation flux [Kg m-2 s-1] or [mm].
    freq : str, optional
      Resampling frequency as defined in
      http://pandas.pydata.org/pandas-docs/stable/timeseries.html#resampling.
    units: str, optional
      Units of the precipitation data. Must be within ['kg m-2 s-2', 'mm']

    Returns
    -------
    xarray.DataArray
      The total daily precipitation at the given time frequency in [mm].

    # FIXME: Update the prcp_tot ReST math formula
    # Note
    # ----
    # Let :math:`T_i` be the mean daily temperature of day `i`, then for a period `p` starting at
    # day `a` and finishing on day `b`
    #
    # .. math::
    #
    #    TG_p = \frac{\sum_{i=a}^{b} T_i}{b - a + 1}


    Examples
    --------
    The following would compute for each grid cell of file `pr_day.nc` the total
    precipitation at the seasonal frequency, ie DJF, MAM, JJA, SON, DJF, etc.

    >>> pr_day = xr.open_dataset('pr_day.nc').pr
    >>> prcp_tot_seasonal = prcp_tot(pr_day, freq="QS-DEC")

    """

    # TODO deal with the time_boundaries

    # resample the precipitation to the wanted frequency
    arr = pr.resample(time=freq)
    # cumulate the values over the season
    output = arr.sum(dim='time')
    # unit conversion as needed
    if units == 'kg m-2 s-1':
        # convert from km m-2 s-1 to mm day-1
        output *= 86400  # number of sec in 24h
    elif units == 'mm':
        # nothing to do
        pass
    else:
        raise RuntimeError('non conform units')
    return output


@valid_daily_min_temperature
def tropical_nights(tasmin, thresh=20, freq='YS'):
    r"""Tropical nights

    Number of days with minimum daily temperature above threshold.

    Parameters
    ----------
    tasmin : xarray.DataArray
      Minimum daily temperature [℃] or [K]
    thresh : float
      Threshold temperature on which to base evaluation [℃] or [K]
    freq : str, optional
      Resampling frequency
    """

    return tasmin.pipe(lambda x: (tasmin > thresh + K2C) * 1) \
        .resample(time=freq) \
        .sum(dim='time')


# @valid_daily_max_temperature
def tx_max(tasmax, freq='YS'):
    r"""Highest max temperature

    Maximum of daily maximum temperature.

    Parameters
    ----------
    tasmax : xarray.DataArray
      Maximum daily temperature [℃] or [K]
    freq : str, optional
      Resampling frequency
    """

    return tasmax.resample(time=freq).max(dim='time')


@valid_daily_max_temperature
def tx_mean(tasmax, freq='YS'):
    r"""Mean max temperature

    Mean of daily maximum temperature.

    Parameters
    ----------
    tasmax : xarray.DataArray
      Maximum daily temperature [℃] or [K]
    freq : str, optional
      Resampling frequency
    """

    arr = tasmax.resample(time=freq) if freq else tasmax
    return arr.mean(dim='time')


@valid_daily_max_temperature
@with_attrs(standard_name='tx_min', long_name='Minimum of daily maximum temperature',
            cell_methods='time: minimum within {freq}')
def tx_min(tasmax, freq='YS'):
    """Lowest max temperature

    Minimum of daily maximum temperature.

    Parameters
    ----------
    tasmax : xarray.DataArray
      Maximum daily temperature [℃] or [K]
    freq : str, optional
      Resampling frequency
    """

    return tasmax.resample(time=freq).min(dim='time')


def percentile_doy(arr, window=5, per=.1):
    """Percentile day of year

    Returns the climatological percentile over a moving window
    around the day of the year.

    Parameters
    ----------
    arr : xarray.DataArray
    window : int
    per : float
    """

    # TODO: Support percentile array, store percentile in attributes.
    rr = arr.rolling(1, center=True, time=window).construct('window')

    # Create empty percentile array
    g = rr.groupby('time.dayofyear')
    c = g.count(dim=('time', 'window'))

    p = xr.full_like(c, np.nan).astype(float).load()

    for doy, ind in rr.groupby('time.dayofyear'):
        p.loc[{'dayofyear': doy}] = ind.compute().quantile(per, dim=('time', 'window'))

    return p<|MERGE_RESOLUTION|>--- conflicted
+++ resolved
@@ -13,10 +13,6 @@
 from . import run_length as rl
 from .checks import valid_daily_mean_temperature, valid_daily_max_min_temperature, valid_daily_min_temperature, \
     valid_daily_max_temperature, valid_daily_mean_discharge
-<<<<<<< HEAD
-# from .utils import daily_downsampler as dds
-=======
->>>>>>> 636d5b7f
 
 xr.set_options(enable_cftimeindex=True)  # Set xarray to use cftimeindex
 
@@ -782,14 +778,10 @@
     """
 
     # resample the values
-<<<<<<< HEAD
-    output = da.resample(time=freq, keep_attrs=True).max(dim='time', skipna=skipna)
-=======
     arr = da.resample(time=freq)
     output = arr.max(dim='time', skipna=skipna, keep_attrs=True)
 
     # rename variable to 'rx1day' in indicator Class
->>>>>>> 636d5b7f
 
     return output
 
