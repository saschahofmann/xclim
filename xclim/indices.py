--- conflicted
+++ resolved
@@ -5,13 +5,9 @@
 """
 import numpy as np
 import xarray as xr
-<<<<<<< HEAD
-=======
-
 from warnings import warn
 import logging
 
->>>>>>> 86636ce9
 from . import run_length as rl
 from .utils import with_attrs
 
