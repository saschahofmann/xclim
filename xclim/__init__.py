# -*- coding: utf-8 -*-
"""Climate indices computation package based on xArray"""
from xclim.core import units
<<<<<<< HEAD
from xclim.indicators import anuclim
=======
from xclim.core.options import set_options
>>>>>>> 761b2c14
from xclim.indicators import atmos
from xclim.indicators import ICCLIM
from xclim.indicators import land
from xclim.indicators import seaIce

__author__ = """Travis Logan"""
__email__ = "logan.travis@ouranos.ca"
__version__ = "0.16.1-beta"<|MERGE_RESOLUTION|>--- conflicted
+++ resolved
@@ -1,11 +1,8 @@
 # -*- coding: utf-8 -*-
 """Climate indices computation package based on xArray"""
 from xclim.core import units
-<<<<<<< HEAD
+from xclim.core.options import set_options
 from xclim.indicators import anuclim
-=======
-from xclim.core.options import set_options
->>>>>>> 761b2c14
 from xclim.indicators import atmos
 from xclim.indicators import ICCLIM
 from xclim.indicators import land
