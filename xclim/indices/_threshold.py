--- conflicted
+++ resolved
@@ -138,11 +138,7 @@
     window : int
         Minimum number of days with temperature below threshold to qualify as a cold spell.
     freq : str
-<<<<<<< HEAD
-        Resampling frequency.
-=======
-         Resampling frequency.
->>>>>>> 0d5c393b
+        Resampling frequency.
 
     Returns
     -------
@@ -233,13 +229,8 @@
     Returns
     -------
     xarray.DataArray, [dimensionless]
-<<<<<<< HEAD
         First day after the start of the continuous snow cover when the snow depth
         goes below a threshold for a minimum duration.
-=======
-        First day after the start of the continuous snow cover when the snow depth goes below a threshold
-        for a minimum duration.
->>>>>>> 0d5c393b
         If there is no such day, return np.nan.
 
     References
@@ -388,11 +379,7 @@
     Returns
     -------
     xarray.DataArray, [time]
-<<<<<<< HEAD
-        Number of days with daily precipitation below threshold.
-=======
          Number of days with daily precipitation below threshold.
->>>>>>> 0d5c393b
 
     Notes
     -----
@@ -472,11 +459,7 @@
     Returns
     -------
     xarray.DataArray, [time][temperature]
-<<<<<<< HEAD
-        Cooling degree days
-=======
         Cooling degree days.
->>>>>>> 0d5c393b
 
     Notes
     -----
@@ -513,21 +496,13 @@
     window : int
         Minimum number of days with temperature above threshold needed for evaluation.
     freq : str
-<<<<<<< HEAD
-        Resampling frequency.
-=======
-         Resampling frequency.
->>>>>>> 0d5c393b
+        Resampling frequency.
 
     Returns
     -------
     xarray.DataArray, [dimensionless]
         Day of the year when temperature exceeds threshold over a given number of days for the first time. If there is
-<<<<<<< HEAD
-      no such day, return np.nan.
-=======
         no such day, return np.nan.
->>>>>>> 0d5c393b
 
     Notes
     -----
