--- conflicted
+++ resolved
@@ -1358,13 +1358,8 @@
     :cite:cts:`cbcl_climate_2020`.
 
     Notes
-<<<<<<< HEAD
     -----
     The 1 mm/day liquid water equivalent snowfall rate threshold in :cite:cts:`frei_snowfall_2018` corresponds 
-=======
-    ---------
-    The 1 mm/day liquid water equivalent snowfall rate threshold in :cite:cts:`frei_snowfall_2018` corresponds
->>>>>>> b383d5cb
     to the 1 cm/day snowfall rate threshold  in :cite:cts:`cbcl_climate_2020` using a snow denstiy of 100 kg/m**3.
 
     If threshold and prsn differ by a density (i.e. [length/time] vs. [mass/area/time]), a liquid water equivalent
@@ -1428,13 +1423,8 @@
     :cite:cts:`cbcl_climate_2020`.
 
     Notes
-<<<<<<< HEAD
     -----
     The 1 mm/day liquid water equivalent snowfall rate threshold in :cite:cts:`frei_snowfall_2018` corresponds 
-=======
-    ---------
-    The 1 mm/day liquid water equivalent snowfall rate threshold in :cite:cts:`frei_snowfall_2018` corresponds
->>>>>>> b383d5cb
     to the 1 cm/day snowfall rate threshold  in :cite:cts:`cbcl_climate_2020` using a snow denstiy of 100 kg/m**3.
 
     If threshold and prsn differ by a density (i.e. [length/time] vs. [mass/area/time]), a liquid water equivalent
@@ -1500,13 +1490,8 @@
     :cite:cts:`matthews_planning_2017`
 
     Notes
-<<<<<<< HEAD
     -----
     If threshold and prsn differ by a density (i.e. [length/time] vs. [mass/area/time]), a liquid water equivalent 
-=======
-    ---------
-    If threshold and prsn differ by a density (i.e. [length/time] vs. [mass/area/time]), a liquid water equivalent
->>>>>>> b383d5cb
     snowfall rate is assumed and the threshold is converted using a 1000 kg m-3 density.
     """
     low = convert_units_to(low, prsn, context="hydro")
@@ -1552,13 +1537,8 @@
     :cite:cts:`frei_snowfall_2018`
 
     Notes
-<<<<<<< HEAD
     -----
     The 1 mm/day liquid water equivalent snowfall rate threshold in :cite:cts:`frei_snowfall_2018` corresponds 
-=======
-    ---------
-    The 1 mm/day liquid water equivalent snowfall rate threshold in :cite:cts:`frei_snowfall_2018` corresponds
->>>>>>> b383d5cb
     to the 1 cm/day snowfall rate threshold  in :cite:cts:`cbcl_climate_2020` using a snow denstiy of 100 kg/m**3.
 
     If threshold and prsn differ by a density (i.e. [length/time] vs. [mass/area/time]), a liquid water equivalent
@@ -1613,13 +1593,8 @@
     :cite:cts:`frei_snowfall_2018`
 
     Notes
-<<<<<<< HEAD
     -----
     The 1 mm/day liquid water equivalent snowfall rate threshold in :cite:cts:`frei_snowfall_2018` corresponds 
-=======
-    ---------
-    The 1 mm/day liquid water equivalent snowfall rate threshold in :cite:cts:`frei_snowfall_2018` corresponds
->>>>>>> b383d5cb
     to the 1 cm/day snowfall rate threshold  in :cite:cts:`cbcl_climate_2020` using a snow denstiy of 100 kg/m**3.
 
     If threshold and prsn differ by a density (i.e. [length/time] vs. [mass/area/time]), a liquid water equivalent
