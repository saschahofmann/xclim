# noqa: D100
from __future__ import annotations

import warnings

import numpy as np
import xarray

from xclim.core.calendar import get_calendar
from xclim.core.missing import at_least_n_valid
from xclim.core.units import (
    convert_units_to,
    declare_units,
    rate2amount,
    str2pint,
    to_agg_units,
)
from xclim.core.utils import DayOfYearStr, Quantified

from . import run_length as rl
from .generic import (
    compare,
    cumulative_difference,
    domain_count,
    first_day_threshold_reached,
    threshold_count,
)

# Frequencies : YS: year start, QS-DEC: seasons starting in december, MS: month start
# See http://pandas.pydata.org/pandas-docs/stable/timeseries.html#offset-aliases

# -------------------------------------------------- #
# ATTENTION: ASSUME ALL INDICES WRONG UNTIL TESTED ! #
# -------------------------------------------------- #

__all__ = [
    "calm_days",
    "cold_spell_days",
    "cold_spell_frequency",
<<<<<<< HEAD
    "cold_spell_max_length",
    "daily_pr_intensity",
    "degree_days_exceedance_date",
    "dry_spell_frequency",
    "dry_spell_max_length",
=======
>>>>>>> 39efa100
    "cooling_degree_days",
    "daily_pr_intensity",
    "days_with_snow",
    "degree_days_exceedance_date",
    "dry_days",
    "first_day_temperature_above",
    "first_day_temperature_below",
    "first_snowfall",
    "frost_free_season_end",
    "frost_free_season_length",
    "frost_free_season_start",
    "frost_season_length",
    "growing_degree_days",
    "growing_season_end",
    "growing_season_length",
    "growing_season_start",
    "heat_wave_index",
    "heating_degree_days",
    "hot_spell_frequency",
    "hot_spell_max_length",
    "last_snowfall",
    "last_spring_frost",
    "maximum_consecutive_dry_days",
    "maximum_consecutive_frost_days",
    "maximum_consecutive_frost_free_days",
    "maximum_consecutive_tx_days",
    "maximum_consecutive_wet_days",
    "rprctot",
    "sea_ice_area",
    "sea_ice_extent",
    "snd_season_end",
    "snd_season_length",
    "snd_season_start",
    "snw_season_end",
    "snw_season_length",
    "snw_season_start",
    "tg_days_above",
    "tg_days_below",
    "tn_days_above",
    "tn_days_below",
    "tx_days_above",
    "tx_days_below",
    "warm_day_frequency",
    "warm_night_frequency",
    "wetdays",
    "wetdays_prop",
    "windy_days",
    "winter_storm",
]


@declare_units(sfcWind="[speed]", thresh="[speed]")
def calm_days(
    sfcWind: xarray.DataArray, thresh: Quantified = "2 m s-1", freq: str = "MS"
) -> xarray.DataArray:
    r"""Calm days.

    The number of days with average near-surface wind speed below threshold (default: 2 m/s).

    Parameters
    ----------
    sfcWind : xarray.DataArray
        Daily windspeed.
    thresh : Quantified
        Threshold average near-surface wind speed on which to base evaluation.
    freq : str
        Resampling frequency.

    Returns
    -------
    xarray.DataArray, [time]
        Number of days with average near-surface wind speed below threshold.

    Notes
    -----
    Let :math:`WS_{ij}` be the windspeed at day :math:`i` of period :math:`j`. Then counted is the number of days where:

    .. math::

        WS_{ij} < Threshold [m s-1]
    """
    thresh = convert_units_to(thresh, sfcWind)
    out = threshold_count(sfcWind, "<", thresh, freq)
    out = to_agg_units(out, sfcWind, "count")
    return out


@declare_units(tas="[temperature]", thresh="[temperature]")
def cold_spell_days(
    tas: xarray.DataArray,
    thresh: Quantified = "-10 degC",
    window: int = 5,
    freq: str = "AS-JUL",
    op: str = "<",
    resample_before_rl: bool = True,
) -> xarray.DataArray:
    r"""Cold spell days.

    The number of days that are part of cold spell events, defined as a sequence of consecutive days with mean daily
    temperature below a threshold (default: -10°C).

    Parameters
    ----------
    tas : xarray.DataArray
        Mean daily temperature.
    thresh : Quantified
        Threshold temperature below which a cold spell begins.
    window : int
        Minimum number of days with temperature below threshold to qualify as a cold spell.
    freq : str
        Resampling frequency.
    op : {"<", "<=", "lt", "le"}
        Comparison operation. Default: "<".
    resample_before_rl : bool
        Determines if the resampling should take place before or after the run
        length encoding (or a similar algorithm) is applied to runs.

    Returns
    -------
    xarray.DataArray, [time]
        Cold spell days.

    Notes
    -----
    Let :math:`T_i` be the mean daily temperature on day :math:`i`, the number of cold spell days during
    period :math:`\phi` is given by:

    .. math::

       \sum_{i \in \phi} \prod_{j=i}^{i+5} [T_j < thresh]

    where :math:`[P]` is 1 if :math:`P` is true, and 0 if false.
    """
    t = convert_units_to(thresh, tas)
    over = compare(tas, op, t, constrain=("<", "<="))

    out = rl.resample_and_rl(
        over,
        resample_before_rl,
        rl.windowed_run_count,
        window=window,
        freq=freq,
    )
    return to_agg_units(out, tas, "count")


@declare_units(tas="[temperature]", thresh="[temperature]")
def cold_spell_frequency(
    tas: xarray.DataArray,
    thresh: Quantified = "-10 degC",
    window: int = 5,
    freq: str = "AS-JUL",
    op: str = "<",
    resample_before_rl: bool = True,
) -> xarray.DataArray:
    r"""Cold spell frequency.

    The number of cold spell events, defined as a sequence of consecutive days with mean daily temperature below a
    threshold (default: -10℃).

    Parameters
    ----------
    tas : xarray.DataArray
        Mean daily temperature.
    thresh : Quantified
        Threshold temperature below which a cold spell begins.
    window : int
        Minimum number of days with temperature below threshold to qualify as a cold spell.
    freq : str
        Resampling frequency.
    op : {"<", "<=", "lt", "le"}
        Comparison operation. Default: "<".
    resample_before_rl : bool
        Determines if the resampling should take place before or after the run

    Returns
    -------
    xarray.DataArray, [time]
        Cold spell frequency.

    """
    t = convert_units_to(thresh, tas)
    over = compare(tas, op, t, constrain=("<", "<="))

    out = rl.resample_and_rl(
        over,
        resample_before_rl,
        rl.windowed_run_events,
        window=window,
        freq=freq,
    )
    out.attrs["units"] = ""
    return out


@declare_units(tas="[temperature]", thresh="[temperature]")
def cold_spell_max_length(
    tas: xarray.DataArray,
    thresh: Quantified = "-10 degC",
    window: int = 1,
    freq: str = "AS-JUL",
    op: str = "<",
    resample_before_rl: bool = True,
) -> xarray.DataArray:
    r"""Longest cold spell.

    Longest spell of low temperatures over a given period.
    Longest series of at least {window} consecutive days with temperature at or below {thresh}.

    Parameters
    ----------
    tas : xarray.DataArray
        Mean daily temperature.
    thresh : Quantified
        The temperature threshold needed to trigger a cold spell.
    window : int
        Minimum number of days with temperatures below thresholds to qualify as a cold spell.
    freq : str
        Resampling frequency.
    op : {"<", "<=", "lt", "le"}
        Comparison operation. Default: "<".
    resample_before_rl : bool
        Determines if the resampling should take place before or after the run
        length encoding (or a similar algorithm) is applied to runs.

    Returns
    -------
    xarray.DataArray, [time]
        Maximum length of continuous cold days at the wanted frequency.
    """
    thresh = convert_units_to(thresh, tas)

    cond = compare(tas, op, thresh, constrain=("<", "<="))
    max_l = rl.resample_and_rl(
        cond,
        resample_before_rl,
        rl.longest_run,
        freq=freq,
    )
    out = max_l.where(max_l >= window, 0)
    return to_agg_units(out, tas, "count")


@declare_units(snd="[length]", thresh="[length]")
def snd_season_end(
    snd: xarray.DataArray,
    thresh: Quantified = "2 cm",
    window: int = 14,
    freq: str = "AS-JUL",
) -> xarray.DataArray:
    r"""End date of continuous snow depth cover.

    First day after the start of the continuous snow depth cover when snow depth is below a threshold (default: 2 cm)
    for at least `N` (default: 14) consecutive days.

    Warnings
    --------
    The default `freq` is valid for the northern hemisphere.

    Parameters
    ----------
    snd : xarray.DataArray
        Surface snow thickness.
    thresh : Quantified
        Threshold snow thickness.
    window : int
        Minimum number of days with snow depth below threshold.
    freq : str
        Resampling frequency.

    Returns
    -------
    xarray.DataArray, [dimensionless]
        First day after the start of the continuous snow depth cover when the snow depth
        goes below a threshold for a minimum duration.
        If there is no such day, returns np.nan.

    References
    ----------
    :cite:cts:`chaumont_elaboration_2017`
    """
    valid = at_least_n_valid(snd.where(snd > 0), n=1, freq=freq)

    thresh = convert_units_to(thresh, snd)
    cond = snd >= thresh

    out = (
        cond.resample(time=freq)
        .map(rl.season, window=window, dim="time", coord="dayofyear")
        .end
    )
    out.attrs.update(units="", is_dayofyear=np.int32(1), calendar=get_calendar(snd))
    return out.where(~valid)


@declare_units(snw="[mass]/[area]", thresh="[mass]/[area]")
def snw_season_end(
    snw: xarray.DataArray,
    thresh: Quantified = "20 kg m-2",
    window: int = 14,
    freq: str = "AS-JUL",
) -> xarray.DataArray:
    r"""End date of continuous snow water cover.

    First day after the start of the continuous snow water cover when snow water is below a threshold (default: 2 cm)
    for at least `N` (default: 14) consecutive days.

    Warnings
    --------
    The default `freq` is valid for the northern hemisphere.

    Parameters
    ----------
    snw : xarray.DataArray
        Surface snow amount.
    thresh : str
        Threshold snow amount.
    window : int
        Minimum number of days with snow water below threshold.
    freq : str
        Resampling frequency.

    Returns
    -------
    xarray.DataArray, [dimensionless]
        First day after the start of the continuous snow water cover when the snow water
        goes below a threshold for a minimum duration.
        If there is no such day, returns np.nan.

    References
    ----------
    :cite:cts:`chaumont_elaboration_2017`
    """
    valid = at_least_n_valid(snw.where(snw > 0), n=1, freq=freq)

    thresh = convert_units_to(thresh, snw)
    cond = snw >= thresh

    out = (
        cond.resample(time=freq)
        .map(rl.season, window=window, dim="time", coord="dayofyear")
        .end
    )
    out.attrs.update(units="", is_dayofyear=np.int32(1), calendar=get_calendar(snw))
    return out.where(~valid)


@declare_units(snd="[length]", thresh="[length]")
def snd_season_start(
    snd: xarray.DataArray,
    thresh: Quantified = "2 cm",
    window: int = 14,
    freq: str = "AS-JUL",
) -> xarray.DataArray:
    r"""Start date of continuous snow depth cover.

    Day of year when snow depth is above or equal to a threshold (default: 2 cm)
    for at least `N` (default: 14) consecutive days.

    Warnings
    --------
    The default `freq` is valid for the northern hemisphere.

    Parameters
    ----------
    snd : xarray.DataArray
        Surface snow thickness.
    thresh : Quantified
        Threshold snow thickness.
    window : int
        Minimum number of days with snow depth above or equal to threshold.
    freq : str
        Resampling frequency.

    Returns
    -------
    xarray.DataArray, [dimensionless]
        First day of the year when the snow depth is superior to a threshold for a minimum duration.
        If there is no such day, returns np.nan.

    References
    ----------
    :cite:cts:`chaumont_elaboration_2017`
    """
    valid = at_least_n_valid(snd.where(snd > 0), n=1, freq=freq)

    thresh = convert_units_to(thresh, snd)
    cond = snd >= thresh

    out = (
        cond.resample(time=freq)
        .map(
            rl.season,
            window=window,
            dim="time",
            coord="dayofyear",
        )
        .start
    )
    out.attrs.update(units="", is_dayofyear=np.int32(1), calendar=get_calendar(snd))
    return out.where(~valid)


@declare_units(snw="[mass]/[area]", thresh="[mass]/[area]")
def snw_season_start(
    snw: xarray.DataArray,
    thresh: Quantified = "20 kg m-2",
    window: int = 14,
    freq: str = "AS-JUL",
) -> xarray.DataArray:
    r"""Start date of continuous snow water cover.

    Day of year when snow water is above or equal to a threshold (default: 2 cm)
    for at least `N` (default: 14) consecutive days.

    Warnings
    --------
    The default `freq` is valid for the northern hemisphere.

    Parameters
    ----------
    snw : xarray.DataArray
        Surface snow amount.
    thresh : str
        Threshold snow amount.
    window : int
        Minimum number of days with snow water above or equal to threshold.
    freq : str
        Resampling frequency.

    Returns
    -------
    xarray.DataArray, [dimensionless]
        First day of the year when the snow water is superior to a threshold for a minimum duration.
        If there is no such day, returns np.nan.

    References
    ----------
    :cite:cts:`chaumont_elaboration_2017`
    """
    valid = at_least_n_valid(snw.where(snw > 0), n=1, freq=freq)

    thresh = convert_units_to(thresh, snw)
    cond = snw >= thresh

    out = (
        cond.resample(time=freq)
        .map(
            rl.season,
            window=window,
            dim="time",
            coord="dayofyear",
        )
        .start
    )
    out.attrs.update(units="", is_dayofyear=np.int32(1), calendar=get_calendar(snw))
    return out.where(~valid)


@declare_units(pr="[precipitation]", thresh="[precipitation]")
def daily_pr_intensity(
    pr: xarray.DataArray,
    thresh: Quantified = "1 mm/day",
    freq: str = "YS",
    op: str = ">=",
) -> xarray.DataArray:
    r"""Average daily precipitation intensity.

    Return the average precipitation over wet days.
    Wet days are those with precipitation over a given threshold (default: 1 mm/day).

    Parameters
    ----------
    pr : xarray.DataArray
        Daily precipitation.
    thresh : Quantified
        Precipitation value over which a day is considered wet.
    freq : str
        Resampling frequency.
    op : {">", ">=", "gt", "ge"}
        Comparison operation. Default: ">=".

    Returns
    -------
    xarray.DataArray, [precipitation]
        The average precipitation over wet days for each period.

    Notes
    -----
    Let :math:`\mathbf{p} = p_0, p_1, \ldots, p_n` be the daily precipitation and :math:`thresh` be the precipitation
    threshold defining wet days. Then the daily precipitation intensity is defined as:

    .. math::

       \frac{\sum_{i=0}^n p_i [p_i \leq thresh]}{\sum_{i=0}^n [p_i \leq thresh]}

    where :math:`[P]` is 1 if :math:`P` is true, and 0 if false.

    Examples
    --------
    The following would compute for each grid cell of file `pr.day.nc` the average precipitation fallen over days with
    precipitation >= 5 mm at seasonal frequency, i.e. DJF, MAM, JJA, SON, DJF, etc.:

    >>> from xclim.indices import daily_pr_intensity
    >>> pr = xr.open_dataset(path_to_pr_file).pr
    >>> daily_int = daily_pr_intensity(pr, thresh="5 mm/day", freq="QS-DEC")
    """
    t = convert_units_to(thresh, pr, "hydro")

    # Get amount of rain (not rate)
    pram = rate2amount(pr)

    # Comparison
    comparison = compare(pr, op, t, constrain=(">", ">="))

    # put pram = 0 for non wet-days
    pram_wd = xarray.where(comparison, pram, 0)

    # sum over wanted period
    s = pram_wd.resample(time=freq).sum(dim="time")

    # get number of wetdays over period
    wd = wetdays(pr, thresh=thresh, freq=freq)
    out = s / wd
    out.attrs["units"] = f"{str2pint(pram.units) / str2pint(wd.units):~}"
    return out


@declare_units(pr="[precipitation]", thresh="[precipitation]")
def dry_days(
    pr: xarray.DataArray,
    thresh: Quantified = "0.2 mm/d",
    freq: str = "YS",
    op: str = "<",
) -> xarray.DataArray:
    r"""Dry days.

    The number of days with daily precipitation below threshold.

    Parameters
    ----------
    pr : xarray.DataArray
        Daily precipitation.
    thresh : Quantified
        Threshold temperature on which to base evaluation.
    freq : str
        Resampling frequency.
    op : {"<", "<=", "lt", "le"}
        Comparison operation. Default: "<".

    Returns
    -------
    xarray.DataArray, [time]
         Number of days with daily precipitation {op} threshold.

    Notes
    -----
    Let :math:`PR_{ij}` be the daily precipitation at day :math:`i` of period :math:`j`. Then counted is the number
    of days where:

    .. math::

        \sum PR_{ij} < Threshold [mm/day]
    """
    thresh = convert_units_to(thresh, pr, context="hydro")
    out = threshold_count(pr, op, thresh, freq, constrain=("<", "<="))
    out = to_agg_units(out, pr, "count")
    return out


@declare_units(pr="[precipitation]", thresh="[precipitation]")
def maximum_consecutive_wet_days(
    pr: xarray.DataArray,
    thresh: Quantified = "1 mm/day",
    freq: str = "YS",
    resample_before_rl: bool = True,
) -> xarray.DataArray:
    r"""Consecutive wet days.

    Returns the maximum number of consecutive days with precipitation above a given threshold (default: 1 mm/day).

    Parameters
    ----------
    pr : xarray.DataArray
        Mean daily precipitation flux.
    thresh : Quantified
        Threshold precipitation on which to base evaluation.
    freq : str
      Resampling frequency.
    resample_before_rl : bool
      Determines if the resampling should take place before or after the run
      length encoding (or a similar algorithm) is applied to runs.

    Returns
    -------
    xarray.DataArray, [time]
        The maximum number of consecutive wet days.

    Notes
    -----
    Let :math:`\mathbf{x}=x_0, x_1, \ldots, x_n` be a daily precipitation series and :math:`\mathbf{s}` be the sorted
    vector of indices :math:`i` where :math:`[p_i > thresh] \neq [p_{i+1} > thresh]`, that is, the days where the
    precipitation crosses the *wet day* threshold. Then the maximum number of consecutive wet days is given by:

    .. math::

       \max(\mathbf{d}) \quad \mathrm{where} \quad d_j = (s_j - s_{j-1}) [x_{s_j} > 0^\circ C]

    where :math:`[P]` is 1 if :math:`P` is true, and 0 if false. Note that this formula does not handle sequences at
    the start and end of the series, but the numerical algorithm does.
    """
    thresh = convert_units_to(thresh, pr, "hydro")

    cond = pr > thresh
    out = rl.resample_and_rl(
        cond,
        resample_before_rl,
        rl.longest_run,
        freq=freq,
    )
    out = to_agg_units(out, pr, "count")
    return out


@declare_units(tas="[temperature]", thresh="[temperature]")
def cooling_degree_days(
    tas: xarray.DataArray, thresh: Quantified = "18 degC", freq: str = "YS"
) -> xarray.DataArray:
    r"""Cooling degree days.

    Returns the sum of degree days above the temperature threshold at which spaces are cooled (default: 18℃).

    Parameters
    ----------
    tas : xarray.DataArray
        Mean daily temperature.
    thresh : Quantified
        Temperature threshold above which air is cooled.
    freq : str
        Resampling frequency.

    Returns
    -------
    xarray.DataArray, [time][temperature]
        Cooling degree days.

    Notes
    -----
    Let :math:`x_i` be the daily mean temperature at day :math:`i`. Then the cooling degree days above
    temperature threshold :math:`thresh` over period :math:`\phi` is given by:

    .. math::

        \sum_{i \in \phi} (x_{i}-{thresh} [x_i > thresh]

    where :math:`[P]` is 1 if :math:`P` is true, and 0 if false.
    """
    return cumulative_difference(tas, threshold=thresh, op=">", freq=freq)


@declare_units(tas="[temperature]", thresh="[temperature]")
def growing_degree_days(
    tas: xarray.DataArray, thresh: Quantified = "4.0 degC", freq: str = "YS"
) -> xarray.DataArray:
    r"""Growing degree-days over threshold temperature value.

    The sum of growing degree-days over a given mean daily temperature threshold (default: 4℃).

    Parameters
    ----------
    tas : xarray.DataArray
        Mean daily temperature.
    thresh : Quantified
        Threshold temperature on which to base evaluation.
    freq : str
        Resampling frequency.

    Returns
    -------
    xarray.DataArray, [time][temperature]
        The sum of growing degree-days above a given threshold.

    Notes
    -----
    Let :math:`TG_{ij}` be the mean daily temperature at day :math:`i` of period :math:`j`. Then the
    growing degree days are:

    .. math::

        GD4_j = \sum_{i=1}^I (TG_{ij}-{4} | TG_{ij} > {4}℃)
    """
    return cumulative_difference(tas, threshold=thresh, op=">", freq=freq)


@declare_units(tas="[temperature]", thresh="[temperature]")
def growing_season_start(
    tas: xarray.DataArray,
    thresh: Quantified = "5.0 degC",
    window: int = 5,
    freq: str = "YS",
) -> xarray.DataArray:
    r"""Start of the growing season.

    Day of the year of the start of a sequence of days with mean daily temperatures consistently above or equal to a
    given threshold (default: 5℃).

    Parameters
    ----------
    tas : xarray.DataArray
        Mean daily temperature.
    thresh : Quantified
        Threshold temperature on which to base evaluation.
    window : int
        Minimum number of days with temperature above threshold needed for evaluation.
    freq : str
        Resampling frequency.

    Returns
    -------
    xarray.DataArray, [dimensionless]
        Day of the year when temperature is superior to a threshold over a given number of days for the first time.
        If there is no such day or if a growing season is not detected, returns np.nan.

    Notes
    -----
    Let :math:`x_i` be the daily mean temperature at day of the year :math:`i` for values of :math:`i` going from 1
    to 365 or 366. The start date of the start of growing season is given by the smallest index :math:`i`:

    .. math::

       \prod_{j=i}^{i+w} [x_j >= thresh]

    where :math:`w` is the number of days the temperature threshold should be met or exceeded,
    and :math:`[P]` is 1 if :math:`P` is true, and 0 if false.
    """
    thresh = convert_units_to(thresh, tas)
    over = tas >= thresh
    out = over.resample(time=freq).map(rl.first_run, window=window, coord="dayofyear")
    out.attrs.update(units="", is_dayofyear=np.int32(1), calendar=get_calendar(tas))
    return out


@declare_units(tas="[temperature]", thresh="[temperature]")
def growing_season_end(
    tas: xarray.DataArray,
    thresh: Quantified = "5.0 degC",
    mid_date: DayOfYearStr = "07-01",
    window: int = 5,
    freq: str = "YS",
) -> xarray.DataArray:
    r"""End of the growing season.

    Day of the year of the start of a sequence of `N` (default: 5) days with mean temperatures consistently below a
    given threshold (default: 5℃), occurring after a given calendar date (default: July 1).

    Warnings
    --------
    The default `freq` and `mid_date` parameters are valid for the northern hemisphere.

    Parameters
    ----------
    tas : xarray.DataArray
        Mean daily temperature.
    thresh : Quantified
        Threshold temperature on which to base evaluation.
    mid_date : str
        Date of the year after which to look for the end of the season. Should have the format '%m-%d'.
    window : int
        Minimum number of days with temperature below threshold needed for evaluation.
    freq : str
        Resampling frequency.

    Returns
    -------
    xarray.DataArray, [dimensionless]
        Day of the year when temperature is inferior to a threshold over a given number of days for the first time.
        If there is no such day or if a growing season is not detected, returns np.nan.
        If the growing season does not end within the time period, returns the last day of the period.

    Notes
    -----
    Let :math:`x_i` be the daily mean temperature at day of the year :math:`i` for values of :math:`i` going from 1
    to 365 or 366. The start date of the end of growing season is given by the smallest index :math:`i`:

    .. math::

       \prod_{j=i}^{i+w} [x_j < thresh]

    where :math:`w` is the number of days where temperature should be inferior to a given threshold after a given date,
    and :math:`[P]` is 1 if :math:`P` is true, and 0 if false.
    """
    thresh = convert_units_to(thresh, tas)
    cond = tas >= thresh

    out = cond.resample(time=freq).map(
        rl.run_end_after_date,
        window=window,
        date=mid_date,
        dim="time",
        coord="dayofyear",
    )
    out.attrs.update(units="", is_dayofyear=np.int32(1), calendar=get_calendar(tas))
    return out


@declare_units(tas="[temperature]", thresh="[temperature]")
def growing_season_length(
    tas: xarray.DataArray,
    thresh: Quantified = "5.0 degC",
    window: int = 6,
    mid_date: DayOfYearStr = "07-01",
    freq: str = "YS",
    op: str = ">=",
) -> xarray.DataArray:
    r"""Growing season length.

    The number of days between the first occurrence of at least `N` (default: 6) consecutive days with mean daily
    temperature over a threshold (default: 5℃) and the first occurrence of at least `N` consecutive days with mean
    daily temperature below the same threshold after a certain date, usually July 1st (06-01) in the northern emispher
    and January 1st (01-01) in the southern hemisphere.

    Warnings
    --------
    The default `freq` and `mid_date` parameters are valid for the northern hemisphere.

    Parameters
    ----------
    tas : xarray.DataArray
        Mean daily temperature.
    thresh : Quantified
        Threshold temperature on which to base evaluation.
    window : int
        Minimum number of days with temperature above threshold to mark the beginning and end of growing season.
    mid_date : str
        Date of the year after which to look for the end of the season. Should have the format '%m-%d'.
    freq : str
        Resampling frequency.
    op : {">", ">=", "gt", "ge"}
        Comparison operation. Default: ">=".

    Returns
    -------
    xarray.DataArray, [time]
        Growing season length.

    Notes
    -----
    Let :math:`TG_{ij}` be the mean temperature at day :math:`i` of period :math:`j`. Then counted is
    the number of days between the first occurrence of at least 6 consecutive days with:

    .. math::

        TG_{ij} > 5 ℃

    and the first occurrence after 1 July of at least 6 consecutive days with:

    .. math::

        TG_{ij} < 5 ℃

    Examples
    --------
    >>> from xclim.indices import growing_season_length
    >>> tas = xr.open_dataset(path_to_tas_file).tas

    For the Northern Hemisphere:

    >>> gsl_nh = growing_season_length(tas, mid_date="07-01", freq="AS")

    If working in the Southern Hemisphere, one can use:

    >>> gsl_sh = growing_season_length(tas, mid_date="01-01", freq="AS-JUL")

    References
    ----------
    :cite:cts:`project_team_eca&d_algorithm_2013`

    """
    thresh = convert_units_to(thresh, tas)
    cond = compare(tas, op, thresh, constrain=(">=", ">"))

    out = cond.resample(time=freq).map(
        rl.season_length,
        window=window,
        date=mid_date,
        dim="time",
    )
    return to_agg_units(out, tas, "count")


@declare_units(tasmin="[temperature]", thresh="[temperature]")
def frost_season_length(
    tasmin: xarray.DataArray,
    window: int = 5,
    mid_date: DayOfYearStr | None = "01-01",
    thresh: Quantified = "0.0 degC",
    freq: str = "AS-JUL",
    op: str = "<",
) -> xarray.DataArray:
    r"""Frost season length.

    The number of days between the first occurrence of at least `N` (default: 5) consecutive days with minimum daily
    temperature under a threshold (default: 0℃) and the first occurrence of at least `N` consecutive days with
    minimum daily temperature above the same threshold.
    A mid-date can be given to limit the earliest day the end of season can take.

    Warnings
    --------
    The default `freq` and `mid_date` parameters are valid for the northern hemisphere.

    Parameters
    ----------
    tasmin : xarray.DataArray
        Minimum daily temperature.
    window : int
        Minimum number of days with temperature below threshold to mark the beginning and end of frost season.
    mid_date : str, optional
        Date the must be included in the season. It is the earliest the end of the season can be.
        If None, there is no limit.
    thresh : Quantified
        Threshold temperature on which to base evaluation.
    freq : str
        Resampling frequency.
    op : {"<", "<=", "lt", "le"}
        Comparison operation. Default: "<".

    Returns
    -------
    xarray.DataArray, [time]
        Frost season length.

    Notes
    -----
    Let :math:`TN_{ij}` be the minimum temperature at day :math:`i` of period :math:`j`. Then counted is
    the number of days between the first occurrence of at least N consecutive days with:

    .. math::

        TN_{ij} > 0 ℃

    and the first subsequent occurrence of at least N consecutive days with:

    .. math::

        TN_{ij} < 0 ℃

    Examples
    --------
    >>> from xclim.indices import frost_season_length
    >>> tasmin = xr.open_dataset(path_to_tasmin_file).tasmin

    For the Northern Hemisphere:

    >>> fsl_nh = frost_season_length(tasmin, freq="AS-JUL")

    If working in the Southern Hemisphere, one can use:

    >>> fsl_sh = frost_season_length(tasmin, freq="YS")
    """
    thresh = convert_units_to(thresh, tasmin)
    cond = compare(tasmin, op, thresh, constrain=("<=", "<"))

    out = cond.resample(time=freq).map(
        rl.season_length,
        window=window,
        date=mid_date,
        dim="time",
    )
    return to_agg_units(out, tasmin, "count")


@declare_units(tasmin="[temperature]", thresh="[temperature]")
def frost_free_season_start(
    tasmin: xarray.DataArray,
    thresh: Quantified = "0.0 degC",
    window: int = 5,
    freq: str = "YS",
) -> xarray.DataArray:
    r"""Start of the frost free season.

    Day of the year of the start of a sequence of days with minimum temperatures consistently above or equal to a
    threshold (default: 0℃), after a period of `N` days (default: 5) with minimum temperatures consistently
    above the same threshold.

    Parameters
    ----------
    tasmin : xarray.DataArray
        Minimum daily temperature.
    thresh : Quantified
        Threshold temperature on which to base evaluation.
    window : int
        Minimum number of days with temperature above threshold needed for evaluation.
    freq : str
        Resampling frequency.

    Returns
    -------
    xarray.DataArray, [dimensionless]
        Day of the year when minimum temperature is superior to a threshold
        over a given number of days for the first time.
        If there is no such day or if a frost free season is not detected, returns np.nan.

    Notes
    -----
    Let :math:`x_i` be the daily mean temperature at day of the year :math:`i` for values of :math:`i` going from 1
    to 365 or 366. The start date of the start of growing season is given by the smallest index :math:`i`:

    .. math::

       \prod_{j=i}^{i+w} [x_j >= thresh]

    where :math:`w` is the number of days the temperature threshold should be met or exceeded,
    and :math:`[P]` is 1 if :math:`P` is true, and 0 if false.
    """
    thresh = convert_units_to(thresh, tasmin)
    over = tasmin >= thresh
    out = over.resample(time=freq).map(rl.first_run, window=window, coord="dayofyear")
    out.attrs.update(units="", is_dayofyear=np.int32(1), calendar=get_calendar(tasmin))
    return out


@declare_units(tasmin="[temperature]", thresh="[temperature]")
def frost_free_season_end(
    tasmin: xarray.DataArray,
    thresh: Quantified = "0.0 degC",
    mid_date: DayOfYearStr = "07-01",
    window: int = 5,
    freq: str = "YS",
) -> xarray.DataArray:
    r"""End of the frost free season.

    Day of the year of the start of a sequence of days with minimum temperatures consistently below a threshold
    (default: 0℃), after a period of `N` days (default: 5) with minimum temperatures consistently above the same
    threshold.

    Warnings
    --------
    The default `freq` and `mid_date` parameters are valid for the northern hemisphere.

    Parameters
    ----------
    tasmin : xarray.DataArray
        Minimum daily temperature.
    thresh : Quantified
        Threshold temperature on which to base evaluation.
    mid_date : str
        Date of the year after which to look for the end of the season. Should have the format '%m-%d'.
    window : int
        Minimum number of days with temperature below threshold needed for evaluation.
    freq : str
        Resampling frequency.

    Returns
    -------
    xarray.DataArray, [dimensionless]
        Day of the year when minimum temperature is inferior to a threshold over a given number of days for the first time.
        If there is no such day or if a frost free season is not detected, returns np.nan.
        If the frost free season does not end within the time period, returns the last day of the period.
    """
    thresh = convert_units_to(thresh, tasmin)
    cond = tasmin >= thresh

    out = cond.resample(time=freq).map(
        rl.run_end_after_date,
        window=window,
        date=mid_date,
        dim="time",
        coord="dayofyear",
    )
    out.attrs.update(units="", is_dayofyear=np.int32(1), calendar=get_calendar(tasmin))
    return out


@declare_units(tasmin="[temperature]", thresh="[temperature]")
def frost_free_season_length(
    tasmin: xarray.DataArray,
    window: int = 5,
    mid_date: DayOfYearStr | None = "07-01",
    thresh: Quantified = "0.0 degC",
    freq: str = "YS",
    op: str = ">=",
) -> xarray.DataArray:
    r"""Frost free season length.

    The number of days between the first occurrence of at least `N` (default: 5) consecutive days with minimum daily
    temperature above a threshold (default: 0℃) and the first occurrence of at least `N` consecutive days with
    minimum daily temperature below the same threshold.
    A mid-date can be given to limit the earliest day the end of season can take.

    Warnings
    --------
    The default `freq` and `mid_date` parameters are valid for the northern hemisphere.

    Parameters
    ----------
    tasmin : xarray.DataArray
        Minimum daily temperature.
    window : int
        Minimum number of days with temperature above threshold to mark the beginning and end of frost free season.
    mid_date : str, optional
        Date the must be included in the season. It is the earliest the end of the season can be.
        If None, there is no limit.
    thresh : Quantified
        Threshold temperature on which to base evaluation.
    freq : str
        Resampling frequency.
    op : {">", ">=", "gt", "ge"}
        Comparison operation. Default: ">=".

    Returns
    -------
    xarray.DataArray, [time]
        Frost free season length.

    Notes
    -----
    Let :math:`TN_{ij}` be the minimum temperature at day :math:`i` of period :math:`j`. Then counted is
    the number of days between the first occurrence of at least N consecutive days with:

    .. math::

        TN_{ij} >= 0 ℃

    and the first subsequent occurrence of at least N consecutive days with:

    .. math::

        TN_{ij} < 0 ℃

    Examples
    --------
    >>> from xclim.indices import frost_season_length
    >>> tasmin = xr.open_dataset(path_to_tasmin_file).tasmin

    For the Northern Hemisphere:

    >>> ffsl_nh = frost_free_season_length(tasmin, freq="YS")

    If working in the Southern Hemisphere, one can use:

    >>> ffsl_sh = frost_free_season_length(tasmin, freq="AS-JUL")
    """
    thresh = convert_units_to(thresh, tasmin)
    cond = compare(tasmin, op, thresh, constrain=(">=", ">"))

    out = cond.resample(time=freq).map(
        rl.season_length,
        window=window,
        date=mid_date,
        dim="time",
    )
    return to_agg_units(out, tasmin, "count")


# FIXME: `tas` should instead be `tasmin` if we want to follow expected definitions.
@declare_units(tasmin="[temperature]", thresh="[temperature]")
def last_spring_frost(
    tasmin: xarray.DataArray,
    thresh: Quantified = "0 degC",
    op: str = "<",
    before_date: DayOfYearStr = "07-01",
    window: int = 1,
    freq: str = "YS",
) -> xarray.DataArray:
    r"""Last day of temperatures inferior to a threshold temperature.

    Returns last day of period where minimum temperature is inferior to a threshold over a given number of days
    (default: 1) and limited to a final calendar date (default: July 1).

    Warnings
    --------
    The default `freq` and `before_date` parameters are valid for the northern hemisphere.

    Parameters
    ----------
    tasmin : xarray.DataArray
        Mean daily temperature.
    thresh : Quantified
        Threshold temperature on which to base evaluation.
    op : {"<", "<=", "lt", "le"}
        Comparison operation. Default: "<".
    before_date : str,
        Date of the year before which to look for the final frost event. Should have the format '%m-%d'.
    window : int
        Minimum number of days with temperature below threshold needed for evaluation.
    freq : str
        Resampling frequency.

    Returns
    -------
    xarray.DataArray, [dimensionless]
        Day of the year when temperature is inferior to a threshold over a given number of days for the first time.
        If there is no such day, returns np.nan.
    """
    thresh = convert_units_to(thresh, tasmin)
    cond = compare(tasmin, op, thresh, constrain=("<", "<="))

    out = cond.resample(time=freq).map(
        rl.last_run_before_date,
        window=window,
        date=before_date,
        dim="time",
        coord="dayofyear",
    )
    out.attrs.update(units="", is_dayofyear=np.int32(1), calendar=get_calendar(tasmin))
    return out


@declare_units(tas="[temperature]", thresh="[temperature]")
def first_day_temperature_below(
    tas: xarray.DataArray,
    thresh: Quantified = "0 degC",
    op: str = "<",
    after_date: DayOfYearStr = "07-01",
    window: int = 1,
    freq: str = "YS",
) -> xarray.DataArray:
    r"""First day of temperatures inferior to a given temperature threshold.

    Returns first day of period where temperature is inferior to a threshold over a given number of days (default: 1),
    limited to a starting calendar date (default: July 1).

    Warnings
    --------
    The default `freq` and `after_date` parameters are valid for the northern hemisphere.

    Parameters
    ----------
    tas : xarray.DataArray
        Daily temperature.
    thresh : Quantified
        Threshold temperature on which to base evaluation.
    op : {"<", "<=", "lt", "le"}
        Comparison operation. Default: ">".
    after_date : str
        Date of the year after which to look for the first event. Should have the format '%m-%d'.
    window : int
        Minimum number of days with temperature below threshold needed for evaluation.
    freq : str
        Resampling frequency.

    Returns
    -------
    xarray.DataArray, [dimensionless]
        Day of the year when temperature is inferior to a threshold over a given number of days for the first time.
        If there is no such day, returns np.nan.
    """
    # noqa

    return first_day_threshold_reached(
        tas,
        threshold=thresh,
        op=op,
        after_date=after_date,
        window=window,
        freq=freq,
        constrain=("<", "<="),
    )


@declare_units(tas="[temperature]", thresh="[temperature]")
def first_day_temperature_above(
    tas: xarray.DataArray,
    thresh: Quantified = "0 degC",
    op: str = ">",
    after_date: DayOfYearStr = "01-01",
    window: int = 1,
    freq: str = "YS",
) -> xarray.DataArray:
    r"""First day of temperatures superior to a given temperature threshold.

    Returns first day of period where temperature is superior to a threshold over a given number of days (default: 1),
    limited to a starting calendar date (default: January 1).

    Warnings
    --------
    The default `freq` and `after_date` parameters are valid for the northern hemisphere.

    Parameters
    ----------
    tas : xarray.DataArray
        Daily temperature.
    thresh : Quantified
        Threshold temperature on which to base evaluation.
    op : {">", ">=", "gt", "ge"}
        Comparison operation. Default: ">".
    after_date : str
        Date of the year after which to look for the first event. Should have the format '%m-%d'.
    window : int
        Minimum number of days with temperature above threshold needed for evaluation.
    freq : str
        Resampling frequency.

    Returns
    -------
    xarray.DataArray, [dimensionless]
        Day of the year when temperature is superior to a threshold over a given number of days for the first time.
        If there is no such day, returns np.nan.

    Notes
    -----
    Let :math:`x_i` be the daily mean|max|min temperature at day of the year :math:`i` for values of :math:`i` going
    from 1 to 365 or 366. The first day above temperature threshold is given by the smallest index :math:`i`:

    .. math::

       \prod_{j=i}^{i+w} [x_j > thresh]

    where :math:`w` is the number of days the temperature threshold should be exceeded, and :math:`[P]` is
    1 if :math:`P` is true, and 0 if false.
    """
    return first_day_threshold_reached(
        tas,
        threshold=thresh,
        op=op,
        after_date=after_date,
        window=window,
        freq=freq,
        constrain=(">", ">="),
    )


@declare_units(prsn="[precipitation]", thresh="[precipitation]")
def first_snowfall(
    prsn: xarray.DataArray,
    thresh: Quantified = "0.5 mm/day",
    freq: str = "AS-JUL",
) -> xarray.DataArray:
    r"""First day with solid precipitation above a threshold.

    Returns the first day of a period where the solid precipitation exceeds a threshold (default: 0.5 mm/day).

    Warnings
    --------
    The default `freq` is valid for the northern hemisphere.

    Parameters
    ----------
    prsn : xarray.DataArray
        Solid precipitation flux.
    thresh : Quantified
        Threshold precipitation flux on which to base evaluation.
    freq : str
        Resampling frequency.

    Returns
    -------
    xarray.DataArray, [dimensionless]
        First day of the year when the solid precipitation is superior to a threshold.
        If there is no such day, returns np.nan.

    References
    ----------
    :cite:cts:`cbcl_climate_2020`.
    """
    thresh = convert_units_to(thresh, prsn, context="hydro")
    cond = prsn >= thresh

    out = cond.resample(time=freq).map(
        rl.first_run,
        window=1,
        dim="time",
        coord="dayofyear",
    )
    out.attrs.update(units="", is_dayofyear=np.int32(1), calendar=get_calendar(prsn))
    return out


@declare_units(prsn="[precipitation]", thresh="[precipitation]")
def last_snowfall(
    prsn: xarray.DataArray,
    thresh: Quantified = "0.5 mm/day",
    freq: str = "AS-JUL",
) -> xarray.DataArray:
    r"""Last day with solid precipitation above a threshold.

    Returns the last day of a period where the solid precipitation exceeds a threshold (default: 0.5 mm/day).

    Warnings
    --------
    The default `freq` is valid for the northern hemisphere.

    Parameters
    ----------
    prsn : xarray.DataArray
        Solid precipitation flux.
    thresh : Quantified
        Threshold precipitation flux on which to base evaluation.
    freq : str
        Resampling frequency.

    Returns
    -------
    xarray.DataArray, [dimensionless]
        Last day of the year when the solid precipitation is superior to a threshold.
        If there is no such day, returns np.nan.

    References
    ----------
    :cite:cts:`cbcl_climate_2020`.
    """
    thresh = convert_units_to(thresh, prsn, context="hydro")
    cond = prsn >= thresh

    out = cond.resample(time=freq).map(
        rl.last_run,
        window=1,
        dim="time",
        coord="dayofyear",
    )
    out.attrs["units"] = ""
    return out


@declare_units(prsn="[precipitation]", low="[precipitation]", high="[precipitation]")
def days_with_snow(
    prsn: xarray.DataArray,  # noqa
    low: Quantified = "0 kg m-2 s-1",
    high: Quantified = "1E6 kg m-2 s-1",
    freq: str = "AS-JUL",
) -> xarray.DataArray:
    r"""Days with snow.

    Return the number of days where snowfall is within low and high thresholds.

    Parameters
    ----------
    prsn : xr.DataArray
        Solid precipitation flux.
    low : Quantified
        Minimum threshold solid precipitation flux.
    high : Quantified
        Maximum threshold solid precipitation flux.
    freq : str
        Resampling frequency defining the periods as defined in
        https://pandas.pydata.org/pandas-docs/stable/user_guide/timeseries.html#resampling.

    Returns
    -------
    xarray.DataArray, [time]
        Number of days where snowfall is between low and high thresholds.

    References
    ----------
    :cite:cts:`matthews_planning_2017`
    """
    low = convert_units_to(low, prsn, context="hydro")
    high = convert_units_to(high, prsn, context="hydro")
    out = domain_count(prsn, low, high, freq)
    return to_agg_units(out, prsn, "count")


@declare_units(tasmax="[temperature]", thresh="[temperature]")
def heat_wave_index(
    tasmax: xarray.DataArray,
    thresh: Quantified = "25.0 degC",
    window: int = 5,
    freq: str = "YS",
    op: str = ">",
    resample_before_rl: bool = True,
) -> xarray.DataArray:
    """Heat wave index.

    Number of days that are part of a heatwave, defined as five or more consecutive days over a threshold of 25℃.

    Parameters
    ----------
    tasmax : xarray.DataArray
        Maximum daily temperature.
    thresh : Quantified
        Threshold temperature on which to designate a heatwave.
    window : int
        Minimum number of days with temperature above threshold to qualify as a heatwave.
    freq : str
        Resampling frequency.
    op : {">", ">=", "gt", "ge"}
        Comparison operation. Default: ">".
    resample_before_rl : bool
        Determines if the resampling should take place before or after the run
        length encoding (or a similar algorithm) is applied to runs.

    Returns
    -------
    DataArray, [time]
        Heat wave index.
    """
    thresh = convert_units_to(thresh, tasmax)
    over = compare(tasmax, op, thresh, constrain=(">", ">="))
    out = rl.resample_and_rl(
        over,
        resample_before_rl,
        rl.windowed_run_count,
        window=window,
        freq=freq,
    )
    return to_agg_units(out, tasmax, "count")


@declare_units(tas="[temperature]", thresh="[temperature]")
def heating_degree_days(
    tas: xarray.DataArray,
    thresh: Quantified = "17.0 degC",
    freq: str = "YS",
) -> xarray.DataArray:
    r"""Heating degree days.

    Sum of degree days below the temperature threshold (default: 17℃) at which spaces are heated.

    Parameters
    ----------
    tas : xarray.DataArray
        Mean daily temperature.
    thresh : Quantified
        Threshold temperature on which to base evaluation.
    freq : str
        Resampling frequency.

    Returns
    -------
    xarray.DataArray, [time][temperature]
        Heating degree days index.

    Notes
    -----
    This index intentionally differs from its ECA&D :cite:p:`project_team_eca&d_algorithm_2013` equivalent: HD17.
    In HD17, values below zero are not clipped before the sum. The present definition should provide a better
    representation of the energy demand for heating buildings to the given threshold.

    Let :math:`TG_{ij}` be the daily mean temperature at day :math:`i` of period :math:`j`. Then the
    heating degree days are:

    .. math::

        HD17_j = \sum_{i=1}^{I} (17℃ - TG_{ij}) | TG_{ij} < 17℃)
    """
    return cumulative_difference(tas, threshold=thresh, op="<", freq=freq)


@declare_units(tasmax="[temperature]", thresh_tasmax="[temperature]")
def hot_spell_max_length(
    tasmax: xarray.DataArray,
    thresh_tasmax: Quantified = "30 degC",
    window: int = 1,
    freq: str = "YS",
    op: str = ">",
    resample_before_rl: bool = True,
) -> xarray.DataArray:
    r"""Longest hot spell.

    Longest spell of high temperatures over a given period.
    Longest series of at least {window} consecutive days with tasmax at or above {thresh_tasmax}.

    Parameters
    ----------
    tasmax : xarray.DataArray
        Maximum daily temperature.
    thresh_tasmax : Quantified
        The maximum temperature threshold needed to trigger a heatwave event.
    window : int
        Minimum number of days with temperatures above thresholds to qualify as a heatwave.
    freq : str
        Resampling frequency.
    op : {">", ">=", "gt", "ge"}
        Comparison operation. Default: ">".
    resample_before_rl : bool
        Determines if the resampling should take place before or after the run
        length encoding (or a similar algorithm) is applied to runs.

    Returns
    -------
    xarray.DataArray, [time]
        Maximum length of continuous hot days at the wanted frequency.

    Notes
    -----
    The thresholds of 22° and 25°C for night temperatures and 30° and 35°C for day temperatures were selected by
    Health Canada professionals, following a temperature–mortality analysis. These absolute temperature thresholds
    characterize the occurrence of hot weather events that can result in adverse health outcomes for Canadian
    communities :cite:p:`casati_regional_2013`.

    In :cite:t:`robinson_definition_2001`, the parameters would be
    `thresh_tasmin=27.22, thresh_tasmax=39.44, window=2` (81F, 103F).

    References
    ----------
    :cite:cts:`casati_regional_2013,robinson_definition_2001`
    """
    thresh_tasmax = convert_units_to(thresh_tasmax, tasmax)

    cond = compare(tasmax, op, thresh_tasmax, constrain=(">", ">="))
    max_l = rl.resample_and_rl(
        cond,
        resample_before_rl,
        rl.longest_run,
        freq=freq,
    )
    out = max_l.where(max_l >= window, 0)
    return to_agg_units(out, tasmax, "count")


@declare_units(tasmax="[temperature]", thresh_tasmax="[temperature]")
def hot_spell_frequency(
    tasmax: xarray.DataArray,
    thresh_tasmax: Quantified = "30 degC",
    window: int = 3,
    freq: str = "YS",
    op: str = ">",
    resample_before_rl: bool = True,
) -> xarray.DataArray:
    """Hot spell frequency.

    Number of hot spells over a given period. A hot spell is defined as an event where the
    maximum daily temperature exceeds a specific threshold (default: 30℃) over a minimum number of days (default: 3).

    Parameters
    ----------
    tasmax : xarray.DataArray
        Maximum daily temperature.
    thresh_tasmax : Quantified
        The maximum temperature threshold needed to trigger a heatwave event.
    window : int
        Minimum number of days with temperatures above thresholds to qualify as a heatwave.
    freq : str
        Resampling frequency.
    op : {">", ">=", "gt", "ge"}
        Comparison operation. Default: ">".
    resample_before_rl : bool
        Determines if the resampling should take place before or after the run
        length encoding (or a similar algorithm) is applied to runs.

    Returns
    -------
    xarray.DataArray, [dimensionless]
        Number of heatwave at the wanted frequency

    Notes
    -----
    The thresholds of 22° and 25°C for night temperatures and 30° and 35°C for day temperatures were selected by
    Health Canada professionals, following a temperature–mortality analysis. These absolute temperature thresholds
    characterize the occurrence of hot weather events that can result in adverse health outcomes for Canadian
    communities :cite:p:`casati_regional_2013`.

    In :cite:t:`robinson_definition_2001`, the parameters would be `thresh_tasmin=27.22, thresh_tasmax=39.44, window=2` (81F, 103F).

    References
    ----------
    :cite:cts:`casati_regional_2013,robinson_definition_2001`
    """
    thresh_tasmax = convert_units_to(thresh_tasmax, tasmax)

    cond = compare(tasmax, op, thresh_tasmax, constrain=(">", ">="))
    out = rl.resample_and_rl(
        cond,
        resample_before_rl,
        rl.windowed_run_events,
        window=window,
        freq=freq,
    )
    out.attrs["units"] = ""
    return out


@declare_units(snd="[length]", thresh="[length]")
def snd_season_length(
    snd: xarray.DataArray,
    thresh: Quantified = "2 cm",
    freq: str = "AS-JUL",
    op: str = ">=",
) -> xarray.DataArray:
    """The number of days with snow depth above a threshold.

    Number of days where surface snow depth is greater or equal to given threshold (default: 2 cm).

    Warnings
    --------
    The default `freq` is valid for the northern hemisphere.

    Parameters
    ----------
    snd : xarray.DataArray
        Surface snow thickness.
    thresh : Quantified
        Threshold snow thickness.
    freq : str
        Resampling frequency.
    op : {">", ">=", "gt", "ge"}
        Comparison operation. Default: ">=".

    Returns
    -------
    xarray.DataArray, [time]
        Number of days where snow depth is greater than or equal to threshold.
    """
    valid = at_least_n_valid(snd.where(snd > 0), n=1, freq=freq)
    thresh = convert_units_to(thresh, snd)
    out = threshold_count(snd, op, thresh, freq)
    return to_agg_units(out, snd, "count").where(~valid)


@declare_units(snw="[mass]/[area]", thresh="[mass]/[area]")
def snw_season_length(
    snw: xarray.DataArray,
    thresh: Quantified = "20 kg m-2",
    freq: str = "AS-JUL",
    op: str = ">=",
) -> xarray.DataArray:
    """The number of days with snow water above a threshold.

    Number of days where surface snow water is greater or equal to given threshold (default: 2 cm).

    Warnings
    --------
    The default `freq` is valid for the northern hemisphere.

    Parameters
    ----------
    snw : xarray.DataArray
        Surface snow amount.
    thresh : str
        Threshold snow amount.
    freq : str
        Resampling frequency.
    op : {">", ">=", "gt", "ge"}
        Comparison operation. Default: ">=".

    Returns
    -------
    xarray.DataArray, [time]
        Number of days where snow water is greater than or equal to threshold.
    """
    valid = at_least_n_valid(snw.where(snw > 0), n=1, freq=freq)
    thresh = convert_units_to(thresh, snw)
    out = threshold_count(snw, op, thresh, freq)
    return to_agg_units(out, snw, "count").where(~valid)


@declare_units(tasmin="[temperature]", thresh="[temperature]")
def tn_days_above(
    tasmin: xarray.DataArray,
    thresh: Quantified = "20.0 degC",
    freq: str = "YS",
    op: str = ">",
):
    """The number of days with tasmin above a threshold (number of tropical nights).

    Number of days where minimum daily temperature exceeds a threshold (default: 20℃).

    Parameters
    ----------
    tasmin : xarray.DataArray
        Minimum daily temperature.
    thresh : Quantified
        Threshold temperature on which to base evaluation.
    freq : str
        Resampling frequency.
    op : {">", ">=", "gt", "ge"}
        Comparison operation. Default: ">".

    Returns
    -------
    xarray.DataArray, [time]
        Number of days where tasmin {op} threshold.

    Notes
    -----
    Let :math:`TN_{ij}` be the minimum daily temperature at day :math:`i` of period :math:`j`. Then
    counted is the number of days where:

    .. math::

        TN_{ij} > Threshold [℃]
    """
    thresh = convert_units_to(thresh, tasmin)
    f = threshold_count(tasmin, op, thresh, freq, constrain=(">", ">="))
    return to_agg_units(f, tasmin, "count")


@declare_units(tasmin="[temperature]", thresh="[temperature]")
def tn_days_below(
    tasmin: xarray.DataArray,
    thresh: Quantified = "-10.0 degC",
    freq: str = "YS",
    op: str = "<",
) -> xarray.DataArray:
    """Number of days with tasmin below a threshold.

    Number of days where minimum daily temperature is below a threshold (default: -10℃).

    Parameters
    ----------
    tasmin : xarray.DataArray
        Minimum daily temperature.
    thresh : Quantified
        Threshold temperature on which to base evaluation.
    freq : str
        Resampling frequency.
    op : {"<", "<=", "lt", "le"}
        Comparison operation. Default: "<".

    Returns
    -------
    xarray.DataArray, [time]
        Number of days where tasmin {op} threshold.

    Notes
    -----
    Let :math:`TN_{ij}` be the minimum daily temperature at day :math:`i` of period :math:`j`. Then
    counted is the number of days where:

    .. math::

        TN_{ij} < Threshold [℃]
    """
    thresh = convert_units_to(thresh, tasmin)
    f1 = threshold_count(tasmin, op, thresh, freq, constrain=("<", "<="))
    return to_agg_units(f1, tasmin, "count")


@declare_units(tas="[temperature]", thresh="[temperature]")
def tg_days_above(
    tas: xarray.DataArray,
    thresh: Quantified = "10.0 degC",
    freq: str = "YS",
    op: str = ">",
):
    """The number of days with tas above a threshold.

    Number of days where mean daily temperature exceeds a threshold (default: 10℃).

    Parameters
    ----------
    tas : xarray.DataArray
        Mean daily temperature.
    thresh : Quantified
        Threshold temperature on which to base evaluation.
    freq : str
        Resampling frequency.
    op : {">", ">=", "gt", "ge"}
        Comparison operation. Default: ">".

    Returns
    -------
    xarray.DataArray, [time]
        Number of days where tas {op} threshold.

    Notes
    -----
    Let :math:`TG_{ij}` be the mean daily temperature at day :math:`i` of period :math:`j`. Then
    counted is the number of days where:

    .. math::

        TG_{ij} > Threshold [℃]
    """
    thresh = convert_units_to(thresh, tas)
    f = threshold_count(tas, op, thresh, freq, constrain=(">", ">="))
    return to_agg_units(f, tas, "count")


@declare_units(tas="[temperature]", thresh="[temperature]")
def tg_days_below(
    tas: xarray.DataArray,
    thresh: Quantified = "10.0 degC",
    freq: str = "YS",
    op: str = "<",
):
    """The number of days with tas below a threshold.

    Number of days where mean daily temperature is below a threshold (default: 10℃).

    Parameters
    ----------
    tas : xarray.DataArray
        Mean daily temperature.
    thresh : Quantified
        Threshold temperature on which to base evaluation.
    freq : str
        Resampling frequency.
    op : {"<", "<=", "lt", "le"}
        Comparison operation. Default: "<".

    Returns
    -------
    xarray.DataArray, [time]
        Number of days where tas {op} threshold.

    Notes
    -----
    Let :math:`TG_{ij}` be the mean daily temperature at day :math:`i` of period :math:`j`. Then counted is the number
    of days where:

    .. math::

        TG_{ij} < Threshold [℃]
    """
    thresh = convert_units_to(thresh, tas)
    f1 = threshold_count(tas, op, thresh, freq, constrain=("<", "<="))
    return to_agg_units(f1, tas, "count")


@declare_units(tasmax="[temperature]", thresh="[temperature]")
def tx_days_above(
    tasmax: xarray.DataArray,
    thresh: Quantified = "25.0 degC",
    freq: str = "YS",
    op: str = ">",
) -> xarray.DataArray:
    """The number of days with tasmax above a threshold (number of summer days).

    Number of days where maximum daily temperature exceeds a threshold (default: 25℃).

    Parameters
    ----------
    tasmax : xarray.DataArray
        Maximum daily temperature.
    thresh : Quantified
        Threshold temperature on which to base evaluation.
    freq : str
        Resampling frequency.
    op : {">", ">=", "gt", "ge"}
        Comparison operation. Default: ">".

    Returns
    -------
    xarray.DataArray, [time]
        Number of days where tasmax {op} threshold (number of summer days).

    Notes
    -----
    Let :math:`TX_{ij}` be the maximum daily temperature at day :math:`i` of period :math:`j`. Then counted is the
    number of days where:

    .. math::

        TX_{ij} > Threshold [℃]
    """
    thresh = convert_units_to(thresh, tasmax)
    f = threshold_count(tasmax, op, thresh, freq, constrain=(">", ">="))
    return to_agg_units(f, tasmax, "count")


@declare_units(tasmax="[temperature]", thresh="[temperature]")
def tx_days_below(
    tasmax: xarray.DataArray,
    thresh: Quantified = "25.0 degC",
    freq: str = "YS",
    op: str = "<",
):
    """The number of days with tmax below a threshold.

    Number of days where maximum daily temperature is below a threshold (default: 25℃).

    Parameters
    ----------
    tasmax : xarray.DataArray
        Maximum daily temperature.
    thresh : Quantified
        Threshold temperature on which to base evaluation.
    freq : str
        Resampling frequency.
    op : {"<", "<=", "lt", "le"}
        Comparison operation. Default: "<".

    Returns
    -------
    xarray.DataArray, [time]
        Number of days where tasmin {op} threshold.

    Notes
    -----
    Let :math:`TX_{ij}` be the maximum daily temperature at day :math:`i` of period :math:`j`. Then
    counted is the number of days where:

    .. math::

        TX_{ij} < Threshold [℃]
    """
    thresh = convert_units_to(thresh, tasmax)
    f1 = threshold_count(tasmax, op, thresh, freq, constrain=("<", "<="))
    return to_agg_units(f1, tasmax, "count")


@declare_units(tasmax="[temperature]", thresh="[temperature]")
def warm_day_frequency(
    tasmax: xarray.DataArray,
    thresh: Quantified = "30 degC",
    freq: str = "YS",
    op: str = ">",
) -> xarray.DataArray:
    """Frequency of extreme warm days.

    Return the number of days with maximum daily temperature exceeding threshold (default: 30℃) per period.

    Parameters
    ----------
    tasmax : xarray.DataArray
        Maximum daily temperature.
    thresh : Quantified
        Threshold temperature on which to base evaluation.
    freq : str
        Resampling frequency.
    op : {">", ">=", "gt", "ge"}
        Comparison operation. Default: ">".

    Returns
    -------
    xarray.DataArray, [time]
        Number of days with tasmax {op} threshold per period.

    Notes
    -----
    Let :math:`TX_{ij}` be the maximum daily temperature at day :math:`i` of period :math:`j`. Then counted is the
    number of days where:

    .. math::

        TN_{ij} > Threshold [℃]
    """
    thresh = convert_units_to(thresh, tasmax)
    events = threshold_count(tasmax, op, thresh, freq, constrain=(">", ">="))
    return to_agg_units(events, tasmax, "count")


@declare_units(tasmin="[temperature]", thresh="[temperature]")
def warm_night_frequency(
    tasmin: xarray.DataArray,
    thresh: Quantified = "22 degC",
    freq: str = "YS",
    op: str = ">",
) -> xarray.DataArray:
    """Frequency of extreme warm nights.

    Return the number of days with minimum daily temperature exceeding threshold (default: 22℃) per period.

    Parameters
    ----------
    tasmin : xarray.DataArray
        Minimum daily temperature.
    thresh : Quantified
        Threshold temperature on which to base evaluation.
    freq : str
        Resampling frequency.
    op : {">", ">=", "gt", "ge"}
        Comparison operation. Default: ">".

    Returns
    -------
    xarray.DataArray, [time]
        Number of days with tasmin {op} threshold per period.
    """
    thresh = convert_units_to(thresh, tasmin)
    events = threshold_count(tasmin, op, thresh, freq, constrain=(">", ">="))
    return to_agg_units(events, tasmin, "count")


@declare_units(pr="[precipitation]", thresh="[precipitation]")
def wetdays(
    pr: xarray.DataArray,
    thresh: Quantified = "1.0 mm/day",
    freq: str = "YS",
    op: str = ">=",
) -> xarray.DataArray:
    """Wet days.

    Return the total number of days during period with precipitation over threshold (default: 1.0 mm/day).

    Parameters
    ----------
    pr : xarray.DataArray
        Daily precipitation.
    thresh : Quantified
        Precipitation value over which a day is considered wet.
    freq : str
        Resampling frequency.
    op : {">", ">=", "gt", "ge"}
        Comparison operation. Default: ">=".

    Returns
    -------
    xarray.DataArray, [time]
        The number of wet days for each period [day].

    Examples
    --------
    The following would compute for each grid cell of file `pr.day.nc` the number days with precipitation over 5 mm
    at the seasonal frequency, i.e. DJF, MAM, JJA, SON, DJF, etc.:

    >>> from xclim.indices import wetdays
    >>> pr = xr.open_dataset(path_to_pr_file).pr
    >>> wd = wetdays(pr, thresh="5 mm/day", freq="QS-DEC")
    """
    thresh = convert_units_to(thresh, pr, "hydro")

    wd = threshold_count(pr, op, thresh, freq, constrain=(">", ">="))
    return to_agg_units(wd, pr, "count")


@declare_units(pr="[precipitation]", thresh="[precipitation]")
def wetdays_prop(
    pr: xarray.DataArray,
    thresh: Quantified = "1.0 mm/day",
    freq: str = "YS",
    op: str = ">=",
) -> xarray.DataArray:
    """Proportion of wet days.

    Return the proportion of days during period with precipitation over threshold (default: 1.0 mm/day).

    Parameters
    ----------
    pr : xarray.DataArray
        Daily precipitation.
    thresh : Quantified
        Precipitation value over which a day is considered wet.
    freq : str
        Resampling frequency.
    op : {">", ">=", "gt", "ge"}
        Comparison operation. Default: ">=".

    Returns
    -------
    xarray.DataArray, [time]
        The proportion of wet days for each period [1].

    Examples
    --------
    The following would compute for each grid cell of file `pr.day.nc` the proportion of days with precipitation over
    5 mm at the seasonal frequency, i.e. DJF, MAM, JJA, SON, DJF, etc.:

    >>> from xclim.indices import wetdays_prop
    >>> pr = xr.open_dataset(path_to_pr_file).pr
    >>> wd = wetdays_prop(pr, thresh="5 mm/day", freq="QS-DEC")
    """
    thresh = convert_units_to(thresh, pr, "hydro")

    wd = compare(pr, op, thresh, constrain=(">", ">="))
    fwd = wd.resample(time=freq).mean(dim="time").assign_attrs(units="1")
    return fwd


@declare_units(tasmin="[temperature]", thresh="[temperature]")
def maximum_consecutive_frost_days(
    tasmin: xarray.DataArray,
    thresh: Quantified = "0.0 degC",
    freq: str = "AS-JUL",
    resample_before_rl: bool = True,
) -> xarray.DataArray:
    r"""Maximum number of consecutive frost days (Tn < 0℃).

    The maximum number of consecutive days within the period where the minimum daily temperature
    is under a given threshold (default: 0°C).

    Warnings
    --------
    The default `freq` is valid for the northern hemisphere.

    Parameters
    ----------
    tasmin : xarray.DataArray
        Minimum daily temperature.
    thresh : Quantified
        Threshold temperature.
    freq : str
        Resampling frequency.
    resample_before_rl : bool
      Determines if the resampling should take place before or after the run
      length encoding (or a similar algorithm) is applied to runs.

    Returns
    -------
    xarray.DataArray, [time]
        The maximum number of consecutive frost days (tasmin < threshold per period).

    Notes
    -----
    Let :math:`\mathbf{t}=t_0, t_1, \ldots, t_n` be a minimum daily temperature series and :math:`thresh` the threshold
    below which a day is considered a frost day. Let :math:`\mathbf{s}` be the sorted vector of indices :math:`i`
    where :math:`[t_i < thresh] \neq [t_{i+1} < thresh]`, that is, the days where the temperature crosses the threshold.
    Then the maximum number of consecutive frost days is given by

    .. math::

       \max(\mathbf{d}) \quad \mathrm{where} \quad d_j = (s_j - s_{j-1}) [t_{s_j} < thresh]

    where :math:`[P]` is 1 if :math:`P` is true, and 0 if false. Note that this formula does not handle sequences at
    the start and end of the series, but the numerical algorithm does.
    """
    t = convert_units_to(thresh, tasmin)
    group = tasmin < t
    out = rl.resample_and_rl(
        group,
        resample_before_rl,
        rl.longest_run,
        freq=freq,
    )
    return to_agg_units(out, tasmin, "count")


@declare_units(pr="[precipitation]", thresh="[precipitation]")
def maximum_consecutive_dry_days(
    pr: xarray.DataArray,
    thresh: Quantified = "1 mm/day",
    freq: str = "YS",
    resample_before_rl: bool = True,
) -> xarray.DataArray:
    r"""Maximum number of consecutive dry days.

    Return the maximum number of consecutive days within the period where precipitation
    is below a certain threshold (default: 1 mm/day).

    Parameters
    ----------
    pr : xarray.DataArray
        Mean daily precipitation flux.
    thresh : Quantified
        Threshold precipitation on which to base evaluation.
    freq : str
        Resampling frequency.
    resample_before_rl : bool
      Determines if the resampling should take place before or after the run
      length encoding (or a similar algorithm) is applied to runs.

    Returns
    -------
    xarray.DataArray, [time]
        The maximum number of consecutive dry days (precipitation < threshold per period).

    Notes
    -----
    Let :math:`\mathbf{p}=p_0, p_1, \ldots, p_n` be a daily precipitation series and :math:`thresh` the threshold
    under which a day is considered dry. Then let :math:`\mathbf{s}` be the sorted vector of indices :math:`i` where
    :math:`[p_i < thresh] \neq [p_{i+1} < thresh]`, that is, the days where the precipitation crosses the threshold.
    Then the maximum number of consecutive dry days is given by

    .. math::

       \max(\mathbf{d}) \quad \mathrm{where} \quad d_j = (s_j - s_{j-1}) [p_{s_j} < thresh]

    where :math:`[P]` is 1 if :math:`P` is true, and 0 if false. Note that this formula does not handle sequences at
    the start and end of the series, but the numerical algorithm does.
    """
    t = convert_units_to(thresh, pr, context="hydro")
    group = pr < t
    out = rl.resample_and_rl(
        group,
        resample_before_rl,
        rl.longest_run,
        freq=freq,
    )
    return to_agg_units(out, pr, "count")


@declare_units(tasmin="[temperature]", thresh="[temperature]")
def maximum_consecutive_frost_free_days(
    tasmin: xarray.DataArray,
    thresh: Quantified = "0 degC",
    freq: str = "YS",
    resample_before_rl: bool = True,
) -> xarray.DataArray:
    r"""Maximum number of consecutive frost free days (Tn >= 0℃).

    Return the maximum number of consecutive days within the period where the minimum daily temperature is
    above or equal to a certain threshold (default: 0℃).

    Warnings
    --------
    The default `freq` is valid for the northern hemisphere.

    Parameters
    ----------
    tasmin : xarray.DataArray
        Minimum daily temperature.
    thresh : Quantified
        Threshold temperature.
    freq : str
        Resampling frequency.
    resample_before_rl : bool
      Determines if the resampling should take place before or after the run
      length encoding (or a similar algorithm) is applied to runs.

    Returns
    -------
    xarray.DataArray, [time]
        The maximum number of consecutive frost free days (tasmin >= threshold per period).

    Notes
    -----
    Let :math:`\mathbf{t}=t_0, t_1, \ldots, t_n` be a daily minimum temperature series and :math:`thresh` the threshold
    above or equal to which a day is considered a frost free day. Let :math:`\mathbf{s}` be the sorted vector of
    indices :math:`i` where :math:`[t_i <= thresh] \neq [t_{i+1} <= thresh]`, that is, the days where the temperature
    crosses the threshold. Then the maximum number of consecutive frost free days is given by:

    .. math::

       \max(\mathbf{d}) \quad \mathrm{where} \quad d_j = (s_j - s_{j-1}) [t_{s_j} >= thresh]

    where :math:`[P]` is 1 if :math:`P` is true, and 0 if false. Note that this formula does not handle sequences at
    the start and end of the series, but the numerical algorithm does.
    """
    t = convert_units_to(thresh, tasmin)
    group = tasmin >= t
    out = rl.resample_and_rl(
        group,
        resample_before_rl,
        rl.longest_run,
        freq=freq,
    )
    return to_agg_units(out, tasmin, "count")


@declare_units(tasmax="[temperature]", thresh="[temperature]")
def maximum_consecutive_tx_days(
    tasmax: xarray.DataArray,
    thresh: Quantified = "25 degC",
    freq: str = "YS",
    resample_before_rl: bool = True,
) -> xarray.DataArray:
    r"""Maximum number of consecutive days with tasmax above a threshold (summer days).

    Return the maximum number of consecutive days within the period where the maximum daily temperature is
    above a certain threshold (default: 25℃).

    Parameters
    ----------
    tasmax : xarray.DataArray
        Max daily temperature.
    thresh : Quantified
        Threshold temperature.
    freq : str
        Resampling frequency.
    resample_before_rl : bool
      Determines if the resampling should take place before or after the run
      length encoding (or a similar algorithm) is applied to runs.

    Returns
    -------
    xarray.DataArray, [time]
        The maximum number of days with tasmax > thresh per periods (summer days).

    Notes
    -----
    Let :math:`\mathbf{t}=t_0, t_1, \ldots, t_n` be a daily maximum temperature series and :math:`thresh` the threshold
    above which a day is considered a summer day. Let :math:`\mathbf{s}` be the sorted vector of indices :math:`i`
    where :math:`[t_i < thresh] \neq [t_{i+1} < thresh]`, that is, the days where the temperature crosses the threshold.
    Then the maximum number of consecutive tx_days (summer days) is given by:

    .. math::

       \max(\mathbf{d}) \quad \mathrm{where} \quad d_j = (s_j - s_{j-1}) [t_{s_j} > thresh]

    where :math:`[P]` is 1 if :math:`P` is true, and 0 if false. Note that this formula does not handle sequences at
    the start and end of the series, but the numerical algorithm does.
    """
    t = convert_units_to(thresh, tasmax)
    group = tasmax > t
    out = rl.resample_and_rl(
        group,
        resample_before_rl,
        rl.longest_run,
        freq=freq,
    )
    return to_agg_units(out, tasmax, "count")


@declare_units(siconc="[]", areacello="[area]", thresh="[]")
def sea_ice_area(
    siconc: xarray.DataArray, areacello: xarray.DataArray, thresh: Quantified = "15 pct"
) -> xarray.DataArray:
    """Total sea ice area.

    Sea ice area measures the total sea ice covered area where sea ice concentration is above a threshold,
    usually set to 15%.

    Parameters
    ----------
    siconc : xarray.DataArray
        Sea ice concentration (area fraction).
    areacello : xarray.DataArray
        Grid cell area (usually over the ocean).
    thresh : Quantified
        Minimum sea ice concentration for a grid cell to contribute to the sea ice extent.

    Returns
    -------
    xarray.DataArray, [length]^2
        Sea ice area.

    Notes
    -----
    To compute sea ice area over a subregion, first mask or subset the input sea ice concentration data.

    References
    ----------
    "What is the difference between sea ice area and extent?" - :cite:cts:`nsidc_frequently_2008`
    """
    t = convert_units_to(thresh, siconc)
    factor = convert_units_to("100 pct", siconc)
    out = xarray.dot(siconc.where(siconc >= t, 0), areacello) / factor
    out.attrs["units"] = areacello.units
    return out


@declare_units(siconc="[]", areacello="[area]", thresh="[]")
def sea_ice_extent(
    siconc: xarray.DataArray, areacello: xarray.DataArray, thresh: Quantified = "15 pct"
) -> xarray.DataArray:
    """Total sea ice extent.

    Sea ice extent measures the *ice-covered* area, where a region is considered ice-covered if its sea ice
    concentration is above a threshold, usually set to 15%.

    Parameters
    ----------
    siconc : xarray.DataArray
        Sea ice concentration (area fraction).
    areacello : xarray.DataArray
        Grid cell area.
    thresh : Quantified
        Minimum sea ice concentration for a grid cell to contribute to the sea ice extent.

    Returns
    -------
    xarray.DataArray, [length]^2
        Sea ice extent.

    Notes
    -----
    To compute sea ice area over a subregion, first mask or subset the input sea ice concentration data.

    References
    ----------
    "What is the difference between sea ice area and extent?" - :cite:cts:`nsidc_frequently_2008`
    """
    t = convert_units_to(thresh, siconc)
    out = xarray.dot(siconc >= t, areacello)
    out.attrs["units"] = areacello.units
    return out


@declare_units(sfcWind="[speed]", thresh="[speed]")
def windy_days(
    sfcWind: xarray.DataArray, thresh: Quantified = "10.8 m s-1", freq: str = "MS"
) -> xarray.DataArray:
    r"""Windy days.

    The number of days with average near-surface wind speed above threshold (default: 10.8 m/s).

    Parameters
    ----------
    sfcWind : xarray.DataArray
        Daily average near-surface wind speed.
    thresh : Quantified
        Threshold average near-surface wind speed on which to base evaluation.
    freq : str
        Resampling frequency.

    Returns
    -------
    xarray.DataArray, [time]
        Number of days with average near-surface wind speed above threshold.

    Notes
    -----
    Let :math:`WS_{ij}` be the windspeed at day :math:`i` of period :math:`j`. Then counted is the number of days where:

    .. math::

        WS_{ij} >= Threshold [m s-1]
    """
    thresh = convert_units_to(thresh, sfcWind)
    out = threshold_count(sfcWind, ">=", thresh, freq)
    out = to_agg_units(out, sfcWind, "count")
    return out


@declare_units(pr="[precipitation]", prc="[precipitation]", thresh="[precipitation]")
def rprctot(
    pr: xarray.DataArray,
    prc: xarray.DataArray,
    thresh: Quantified = "1.0 mm/day",
    freq: str = "YS",
    op: str = ">=",
) -> xarray.DataArray:
    """Proportion of accumulated precipitation arising from convective processes.

    Return the proportion of total accumulated precipitation due to convection on days with total precipitation
    greater or equal to a given threshold (default: 1.0 mm/day) during the given period.

    Parameters
    ----------
    pr : xarray.DataArray
        Daily precipitation.
    prc : xarray.DataArray
        Daily convective precipitation.
    thresh : Quantified
        Precipitation value over which a day is considered wet.
    freq : str
        Resampling frequency.
    op : {">", ">=", "gt", "ge"}
        Comparison operation. Default: ">=".

    Returns
    -------
    xarray.DataArray, [dimensionless]
        The proportion of the total precipitation accounted for by convective precipitation for each period.
    """
    thresh = convert_units_to(thresh, pr, "hydro")
    prc = convert_units_to(prc, pr)

    wd = compare(pr, op, thresh)
    pr_tot = rate2amount(pr).where(wd).resample(time=freq).sum(dim="time")
    prc_tot = rate2amount(prc).where(wd).resample(time=freq).sum(dim="time")

    ratio = prc_tot / pr_tot
    ratio = ratio.assign_attrs(units="")

    return ratio


@declare_units(tas="[temperature]", thresh="[temperature]", sum_thresh="K days")
def degree_days_exceedance_date(
    tas: xarray.DataArray,
    thresh: Quantified = "0 degC",
    sum_thresh: Quantified = "25 K days",
    op: str = ">",
    after_date: DayOfYearStr = None,
    freq: str = "YS",
) -> xarray.DataArray:
    r"""Degree-days exceedance date.

    Day of year when the sum of degree days exceeds a threshold (default: 25 K days).
    Degree days are computed above or below a given temperature threshold (default: 0℃).

    Parameters
    ----------
    tas : xarray.DataArray
        Mean daily temperature.
    thresh : Quantified
        Threshold temperature on which to base degree-days evaluation.
    sum_thresh : Quantified
        Threshold of the degree days sum.
    op : {">", "gt", "<", "lt", ">=", "ge", "<=", "le"}
        If equivalent to '>', degree days are computed as `tas - thresh` and if
        equivalent to '<', they are computed as `thresh - tas`.
    after_date: str, optional
        Date at which to start the cumulative sum.
        In "mm-dd" format, defaults to the start of the sampling period.
    freq : str
        Resampling frequency. If `after_date` is given, `freq` should be annual.

    Returns
    -------
    xarray.DataArray, [dimensionless]
        Degree-days exceedance date.

    Notes
    -----
    Let :math:`TG_{ij}` be the daily mean temperature at day :math:`i` of period :math:`j`,
    :math:`T` is the reference threshold and :math:`ST` is the sum threshold. Then, starting
    at day :math:i_0:, the degree days exceedance date is the first day :math:`k` such that

    .. math::

        \begin{cases}
        ST < \sum_{i=i_0}^{k} \max(TG_{ij} - T, 0) & \text{if $op$ is '>'} \\
        ST < \sum_{i=i_0}^{k} \max(T - TG_{ij}, 0) & \text{if $op$ is '<'}
        \end{cases}

    The resulting :math:`k` is expressed as a day of year.

    Cumulated degree days have numerous applications including plant and insect phenology.
    See https://en.wikipedia.org/wiki/Growing_degree-day for examples (:cite:t:`wikipedia_contributors_growing_2021`).
    """
    thresh = convert_units_to(thresh, "K")
    tas = convert_units_to(tas, "K")
    sum_thresh = convert_units_to(sum_thresh, "K days")

    if op in ["<", "<=", "lt", "le"]:
        c = thresh - tas
    elif op in [">", ">=", "gt", "ge"]:
        c = tas - thresh
    else:
        raise NotImplementedError(f"op: '{op}'.")

    def _exceedance_date(grp):
        strt_idx = rl.index_of_date(grp.time, after_date, max_idxs=1, default=0)
        if (
            strt_idx.size == 0
        ):  # The date is not within the group. Happens at boundaries.
            return xarray.full_like(grp.isel(time=0), np.nan, float).drop_vars("time")  # type: ignore

        return rl.first_run_after_date(
            grp.where(grp.time >= grp.time[strt_idx][0]).cumsum("time") > sum_thresh,
            window=1,
            date=None,
        )

    out = c.clip(0).resample(time=freq).map(_exceedance_date)
    out.attrs.update(units="", is_dayofyear=np.int32(1), calendar=get_calendar(tas))
    return out


@declare_units(snd="[length]", thresh="[length]")
def winter_storm(
    snd: xarray.DataArray, thresh: Quantified = "25 cm", freq: str = "AS-JUL"
) -> xarray.DataArray:
    """Days with snowfall over threshold.

    Number of days with snowfall accumulation greater or equal to threshold (default: 25 cm).

    Warnings
    --------
    The default `freq` is valid for the northern hemisphere.

    Parameters
    ----------
    snd : xarray.DataArray
        Surface snow depth.
    thresh : Quantified
        Threshold on snowfall accumulation require to label an event a `winter storm`.
    freq : str
        Resampling frequency.

    Returns
    -------
    xarray.DataArray
        Number of days per period identified as winter storms.

    Notes
    -----
    Snowfall accumulation is estimated by the change in snow depth.
    """
    thresh = convert_units_to(thresh, snd)

    # Compute daily accumulation
    acc = snd.diff(dim="time")

    # Winter storm condition
    out = threshold_count(acc, ">=", thresh, freq)

    out.attrs["units"] = to_agg_units(out, snd, "count")
    return out


@declare_units(pr="[precipitation]", thresh="[precipitation]")
def dry_spell_frequency(
    pr: xarray.DataArray,
    thresh: Quantified = "1 mm/day",
    window: int = 3,
    freq: str = "YS",
    op: str = "<",
    resample_before_rl: bool = True,
) -> xarray.DataArray:
    """Dry spell frequency.

    Number of dry spells over a given period. A dry spell is defined as an event where
    precipitation is below a specific threshold (default: 1 mm/day) over a minimum number of days (default: 3).

    Parameters
    ----------
    pr : xarray.DataArray
        Mean daily precipitation flux.
    thresh : Quantified
        The precipitation threshold needed to trigger a dry spell.
    window : int
        Minimum number of days with precipitations above threshold to qualify as a dry spell.
    freq : str
        Resampling frequency.
    op : {"<", "<=", "lt", "le"}
        Comparison operation. Default: "<".
    resample_before_rl : bool
        Determines if the resampling should take place before or after the run
        length encoding (or a similar algorithm) is applied to runs.

    Returns
    -------
    xarray.DataArray, [dimensionless]
        Number of dry spells at the wanted frequency
    """
    thresh = convert_units_to(thresh, pr, context="hydro")

    cond = compare(pr, op, thresh, constrain=("<", "<="))
    out = rl.resample_and_rl(
        cond,
        resample_before_rl,
        rl.windowed_run_events,
        window=window,
        freq=freq,
    )
    out.attrs["units"] = ""
    return out


@declare_units(pr="[precipitation]", thresh="[precipitation]")
def dry_spell_max_length(
    pr: xarray.DataArray,
    thresh: Quantified = "1 mm/day",
    window: int = 1,
    freq: str = "YS",
    op: str = "<",
    resample_before_rl: bool = True,
) -> xarray.DataArray:
    r"""Longest dry spell.

    Maximum length of dry spells over a given period. A dry spell is defined as an event where
    precipitation is below a specific threshold (default: 1 mm/day) over a minimum number of days (default: 3).


    Parameters
    ----------
    pr : xarray.DataArray
        Mean daily precipitation flux.
    thresh : Quantified
        The precipitation threshold needed to trigger a dry spell.
    window : int
        Minimum number of days with precipitation below thresholds to qualify as a dry spell.
    freq : str
        Resampling frequency.
    op : {"<", "<=", "lt", "le"}
        Comparison operation. Default: "<".
    resample_before_rl : bool
        Determines if the resampling should take place before or after the run
        length encoding (or a similar algorithm) is applied to runs.

    Returns
    -------
    xarray.DataArray, [time]
        Maximum length of continuous dry days at the wanted frequency.
    """
    thresh = convert_units_to(thresh, pr, context="hydro")

    cond = compare(pr, op, thresh, constrain=("<", "<="))
    max_l = rl.resample_and_rl(
        cond,
        resample_before_rl,
        rl.longest_run,
        freq=freq,
    )
    out = max_l.where(max_l >= window, 0)
    return to_agg_units(out, pr, "count")<|MERGE_RESOLUTION|>--- conflicted
+++ resolved
@@ -37,14 +37,6 @@
     "calm_days",
     "cold_spell_days",
     "cold_spell_frequency",
-<<<<<<< HEAD
-    "cold_spell_max_length",
-    "daily_pr_intensity",
-    "degree_days_exceedance_date",
-    "dry_spell_frequency",
-    "dry_spell_max_length",
-=======
->>>>>>> 39efa100
     "cooling_degree_days",
     "daily_pr_intensity",
     "days_with_snow",
