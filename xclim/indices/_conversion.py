# noqa: D100
from __future__ import annotations

from typing import cast

import numpy as np
import xarray as xr
from numba import float32, float64, vectorize  # noqa

from xclim.core.units import (
    amount2rate,
    convert_units_to,
    declare_units,
    flux2rate,
    rate2flux,
    units2pint,
)
from xclim.core.utils import Quantified
from xclim.indices.helpers import (
    _gather_lat,
    _gather_lon,
    cosine_of_solar_zenith_angle,
    day_lengths,
    distance_from_sun,
    extraterrestrial_solar_radiation,
    solar_declination,
    time_correction_for_solar_angle,
    wind_speed_height_conversion,
)

__all__ = [
    "clausius_clapeyron_scaled_precipitation",
    "heat_index",
    "humidex",
    "longwave_upwelling_radiation_from_net_downwelling",
    "mean_radiant_temperature",
    "potential_evapotranspiration",
    "prsn_to_prsnd",
    "prsnd_to_prsn",
    "rain_approximation",
    "relative_humidity",
    "saturation_vapor_pressure",
    "sfcwind_2_uas_vas",
    "shortwave_upwelling_radiation_from_net_downwelling",
    "snd_to_snw",
    "snowfall_approximation",
    "snw_to_snd",
    "specific_humidity",
    "specific_humidity_from_dewpoint",
    "tas",
    "uas_vas_2_sfcwind",
    "universal_thermal_climate_index",
    "wind_chill_index",
    "wind_power_potential",
    "wind_profile",
]


@declare_units(tas="[temperature]", tdps="[temperature]", hurs="[]")
def humidex(
    tas: xr.DataArray,
    tdps: xr.DataArray | None = None,
    hurs: xr.DataArray | None = None,
) -> xr.DataArray:
    r"""Humidex index.

    The humidex indicates how hot the air feels to an average person, accounting for the effect of humidity. It
    can be loosely interpreted as the equivalent perceived temperature when the air is dry.

    Parameters
    ----------
    tas : xarray.DataArray
        Air temperature.
    tdps : xarray.DataArray, optional
        Dewpoint temperature, used to compute the vapour pressure.
    hurs : xarray.DataArray, optional
        Relative humidity, used as an alternative way to compute the vapour pressure if the dewpoint temperature is not
        available.

    Returns
    -------
    xarray.DataArray, [temperature]
      The humidex index.

    Notes
    -----
    The humidex is usually computed using hourly observations of dry bulb and dewpoint temperatures. It is computed
    using the formula based on :cite:t:`masterton_humidex_1979`:

    .. math::

       T + {\frac {5}{9}}\left[e - 10\right]

    where :math:`T` is the dry bulb air temperature (°C). The term :math:`e` can be computed from the dewpoint
    temperature :math:`T_{dewpoint}` in °K:

    .. math::

       e = 6.112 \times \exp(5417.7530\left({\frac {1}{273.16}}-{\frac {1}{T_{\text{dewpoint}}}}\right)

    where the constant 5417.753 reflects the molecular weight of water, latent heat of vaporization,
    and the universal gas constant :cite:p:`mekis_observed_2015`. Alternatively, the term :math:`e` can also be computed
    from the relative humidity `h` expressed in percent using :cite:t:`sirangelo_combining_2020`:

    .. math::

      e = \frac{h}{100} \times 6.112 * 10^{7.5 T/(T + 237.7)}.

    The humidex *comfort scale* :cite:p:`canada_glossary_2011` can be interpreted as follows:

    - 20 to 29 : no discomfort;
    - 30 to 39 : some discomfort;
    - 40 to 45 : great discomfort, avoid exertion;
    - 46 and over : dangerous, possible heat stroke;

    Please note that while both the humidex and the heat index are calculated using dew point, the humidex uses
    a dew point of 7 °C (45 °F) as a base, whereas the heat index uses a dew point base of 14 °C (57 °F). Further,
    the heat index uses heat balance equations which account for many variables other than vapour pressure,
    which is used exclusively in the humidex calculation.

    References
    ----------
    :cite:cts:`canada_glossary_2011,masterton_humidex_1979,mekis_observed_2015,sirangelo_combining_2020`
    """
    if (tdps is None) and (hurs is None):
        raise ValueError("At least one of `tdps` or `hurs` must be given.")

    # Vapour pressure in hPa
    if tdps is not None:
        # Convert dewpoint temperature to Kelvins
        tdps = convert_units_to(tdps, "kelvin")
        e = 6.112 * np.exp(5417.7530 * (1 / 273.16 - 1.0 / tdps))

    elif hurs is not None:
        # Convert dry bulb temperature to Celsius
        tasC = convert_units_to(tas, "celsius")
        e = hurs / 100 * 6.112 * 10 ** (7.5 * tasC / (tasC + 237.7))

    else:
        raise ValueError("Either `tdps` or `hurs` must be provided.")

    # Temperature delta due to humidity in delta_degC
    h: xr.DataArray = 5 / 9 * (e - 10)
    h = h.assign_attrs(units="delta_degree_Celsius")

    # Get delta_units for output
    du = (1 * units2pint(tas) - 0 * units2pint(tas)).units
    h = convert_units_to(h, du)

    # Add the delta to the input temperature
    out = h + tas
    out = out.assign_attrs(units=tas.units)
    return out


@declare_units(tas="[temperature]", hurs="[]")
def heat_index(tas: xr.DataArray, hurs: xr.DataArray) -> xr.DataArray:
    r"""Heat index.

    Perceived temperature after relative humidity is taken into account :cite:p:`blazejczyk_comparison_2012`.
    The index is only valid for temperatures above 20°C.

    Parameters
    ----------
    tas : xr.DataArray
        Temperature. The equation assumes an instantaneous value.
    hurs : xr.DataArray
        Relative humidity. The equation assumes an instantaneous value.

    Returns
    -------
    xr.DataArray, [temperature]
        Heat index for moments with temperature above 20°C.

    References
    ----------
    :cite:cts:`blazejczyk_comparison_2012`

    Notes
    -----
    While both the humidex and the heat index are calculated using dew point the humidex uses a dew point of 7 °C
    (45 °F) as a base, whereas the heat index uses a dew point base of 14 °C (57 °F). Further, the heat index uses
    heat balance equations which account for many variables other than vapour pressure, which is used exclusively in the
    humidex calculation.
    """
    thresh = 20  # degC
    t = convert_units_to(tas, "degC")
    t = t.where(t > thresh)
    r = convert_units_to(hurs, "%")

    out = (
        -8.78469475556
        + 1.61139411 * t
        + 2.33854883889 * r
        - 0.14611605 * t * r
        - 0.012308094 * t * t
        - 0.0164248277778 * r * r
        + 0.002211732 * t * t * r
        + 0.00072546 * t * r * r
        - 0.000003582 * t * t * r * r
    )
    out = out.assign_attrs(units="degC")
    return convert_units_to(out, tas.units)


@declare_units(tasmin="[temperature]", tasmax="[temperature]")
def tas(tasmin: xr.DataArray, tasmax: xr.DataArray) -> xr.DataArray:
    """Average temperature from minimum and maximum temperatures.

    We assume a symmetrical distribution for the temperature and retrieve the average value as Tg = (Tx + Tn) / 2

    Parameters
    ----------
    tasmin : xarray.DataArray
        Minimum (daily) temperature
    tasmax : xarray.DataArray
        Maximum (daily) temperature

    Returns
    -------
    xarray.DataArray
        Mean (daily) temperature [same units as tasmin]

    Examples
    --------
    >>> from xclim.indices import tas
    >>> tas = tas(tasmin_dataset, tasmax_dataset)
    """
    tasmax = convert_units_to(tasmax, tasmin)
    tas = (tasmax + tasmin) / 2
    tas.attrs["units"] = tasmin.attrs["units"]
    return tas


@declare_units(uas="[speed]", vas="[speed]", calm_wind_thresh="[speed]")
def uas_vas_2_sfcwind(
    uas: xr.DataArray, vas: xr.DataArray, calm_wind_thresh: Quantified = "0.5 m/s"
) -> tuple[xr.DataArray, xr.DataArray]:
    """Wind speed and direction from the eastward and northward wind components.

    Computes the magnitude and angle of the wind vector from its northward and eastward components,
    following the meteorological convention that sets calm wind to a direction of 0° and northerly wind to 360°.

    Parameters
    ----------
    uas : xr.DataArray
        Eastward wind velocity
    vas : xr.DataArray
        Northward wind velocity
    calm_wind_thresh : Quantified
        The threshold under which winds are considered "calm" and for which the direction
        is set to 0. On the Beaufort scale, calm winds are defined as < 0.5 m/s.

    Returns
    -------
    wind : xr.DataArray, [m s-1]
        Wind velocity
    wind_from_dir : xr.DataArray, [°]
        Direction from which the wind blows, following the meteorological convention where
        360 stands for North and 0 for calm winds.

    Examples
    --------
    >>> from xclim.indices import uas_vas_2_sfcwind
    >>> sfcWind = uas_vas_2_sfcwind(
    ...     uas=uas_dataset, vas=vas_dataset, calm_wind_thresh="0.5 m/s"
    ... )

    Notes
    -----
    Winds with a velocity less than `calm_wind_thresh` are given a wind direction of 0°,
    while stronger northerly winds are set to 360°.
    """
    # Converts the wind speed to m s-1
    uas = convert_units_to(uas, "m/s")
    vas = convert_units_to(vas, "m/s")
    wind_thresh = convert_units_to(calm_wind_thresh, "m/s")

    # Wind speed is the hypotenuse of "uas" and "vas"
    wind = cast(xr.DataArray, np.hypot(uas, vas))
    wind = wind.assign_attrs(units="m s-1")

    # Calculate the angle
    wind_from_dir_math = np.degrees(np.arctan2(vas, uas))

    # Convert the angle from the mathematical standard to the meteorological standard
    wind_from_dir = (270 - wind_from_dir_math) % 360.0

    # According to the meteorological standard, calm winds must have a direction of 0°
    # while northerly winds have a direction of 360°
    # On the Beaufort scale, calm winds are defined as < 0.5 m/s
    wind_from_dir = xr.where(wind_from_dir.round() == 0, 360, wind_from_dir)
    wind_from_dir = xr.where(wind < wind_thresh, 0, wind_from_dir)
    wind_from_dir.attrs["units"] = "degree"
    return wind, wind_from_dir


@declare_units(sfcWind="[speed]", sfcWindfromdir="[]")
def sfcwind_2_uas_vas(
    sfcWind: xr.DataArray, sfcWindfromdir: xr.DataArray  # noqa
) -> tuple[xr.DataArray, xr.DataArray]:
    """Eastward and northward wind components from the wind speed and direction.

    Compute the eastward and northward wind components from the wind speed and direction.

    Parameters
    ----------
    sfcWind : xr.DataArray
        Wind velocity
    sfcWindfromdir : xr.DataArray
        Direction from which the wind blows, following the meteorological convention
        where 360 stands for North.

    Returns
    -------
    uas : xr.DataArray, [m s-1]
        Eastward wind velocity.
    vas : xr.DataArray, [m s-1]
        Northward wind velocity.

    Examples
    --------
    >>> from xclim.indices import sfcwind_2_uas_vas
    >>> uas, vas = sfcwind_2_uas_vas(
    ...     sfcWind=sfcWind_dataset, sfcWindfromdir=sfcWindfromdir_dataset
    ... )
    """
    # Converts the wind speed to m s-1
    sfcWind = convert_units_to(sfcWind, "m/s")  # noqa

    # Converts the wind direction from the meteorological standard to the mathematical standard
    wind_from_dir_math = (-sfcWindfromdir + 270) % 360.0

    # TODO: This commented part should allow us to resample subdaily wind, but needs to be cleaned up and put elsewhere.
    # if resample is not None:
    #     wind = wind.resample(time=resample).mean(dim='time', keep_attrs=True)
    #
    #     # nb_per_day is the number of values each day. This should be calculated
    #     wind_from_dir_math_per_day = wind_from_dir_math.reshape((len(wind.time), nb_per_day))
    #     # Averages the subdaily angles around a circle, i.e. mean([0, 360]) = 0, not 180
    #     wind_from_dir_math = np.concatenate([[degrees(phase(sum(rect(1, radians(d)) for d in angles) / len(angles)))]
    #                                       for angles in wind_from_dir_math_per_day])

    uas = sfcWind * np.cos(np.radians(wind_from_dir_math))
    vas = sfcWind * np.sin(np.radians(wind_from_dir_math))
    uas.attrs["units"] = "m s-1"
    vas.attrs["units"] = "m s-1"
    return uas, vas


@declare_units(tas="[temperature]", ice_thresh="[temperature]")
def saturation_vapor_pressure(
    tas: xr.DataArray,
    ice_thresh: Quantified | None = None,
    method: str = "sonntag90",  # noqa
) -> xr.DataArray:
    """Saturation vapour pressure from temperature.

    Parameters
    ----------
    tas : xr.DataArray
        Temperature array.
    ice_thresh : Quantified, optional
        Threshold temperature under which to switch to equations in reference to ice instead of water.
        If None (default) everything is computed with reference to water.
    method : {"goffgratch46", "sonntag90", "tetens30", "wmo08", "its90"}
        Which method to use, see notes.

    Returns
    -------
    xarray.DataArray, [Pa]
        Saturation vapour pressure.

    Notes
    -----
    In all cases implemented here :math:`log(e_{sat})` is an empirically fitted function (usually a polynomial)
    where coefficients can be different when ice is taken as reference instead of water. Available methods are:

    - "goffgratch46" or "GG46", based on :cite:t:`goff_low-pressure_1946`, values and equation taken from :cite:t:`vomel_saturation_2016`.
    - "sonntag90" or "SO90", taken from :cite:t:`sonntag_important_1990`.
    - "tetens30" or "TE30", based on :cite:t:`tetens_uber_1930`, values and equation taken from :cite:t:`vomel_saturation_2016`.
    - "wmo08" or "WMO08", taken from :cite:t:`world_meteorological_organization_guide_2008`.
    - "its90" or "ITS90", taken from :cite:t:`hardy_its-90_1998`.

    Examples
    --------
    >>> from xclim.indices import saturation_vapor_pressure
    >>> rh = saturation_vapor_pressure(
    ...     tas=tas_dataset, ice_thresh="0 degC", method="wmo08"
    ... )

    References
    ----------
    :cite:cts:`goff_low-pressure_1946,hardy_its-90_1998,sonntag_important_1990,tetens_uber_1930,vomel_saturation_2016,world_meteorological_organization_guide_2008`
    """
    if ice_thresh is not None:
        thresh = convert_units_to(ice_thresh, "K")
    else:
        thresh = convert_units_to("0 K", "K")
    tas = convert_units_to(tas, "K")
    ref_is_water = tas > thresh

    e_sat: xr.DataArray
    if method in ["sonntag90", "SO90"]:
        e_sat = xr.where(
            ref_is_water,
            100
            * np.exp(  # Where ref_is_water is True, x100 is to convert hPa to Pa
                -6096.9385 / tas  # type: ignore
                + 16.635794
                + -2.711193e-2 * tas  # type: ignore
                + 1.673952e-5 * tas**2
                + 2.433502 * np.log(tas)  # numpy's log is ln
            ),
            100
            * np.exp(  # Where ref_is_water is False (thus ref is ice)
                -6024.5282 / tas  # type: ignore
                + 24.7219
                + 1.0613868e-2 * tas  # type: ignore
                + -1.3198825e-5 * tas**2
                + -0.49382577 * np.log(tas)
            ),
        )
    elif method in ["tetens30", "TE30"]:
        e_sat = xr.where(
            ref_is_water,
            610.78 * np.exp(17.269388 * (tas - 273.16) / (tas - 35.86)),
            610.78 * np.exp(21.8745584 * (tas - 273.16) / (tas - 7.66)),
        )
    elif method in ["goffgratch46", "GG46"]:
        Tb = 373.16  # Water boiling temp [K]
        eb = 101325  # e_sat at Tb [Pa]
        Tp = 273.16  # Triple-point temperature [K]
        ep = 611.73  # e_sat at Tp [Pa]
        e_sat = xr.where(
            ref_is_water,
            eb
            * 10
            ** (
                -7.90298 * ((Tb / tas) - 1)  # type: ignore
                + 5.02808 * np.log10(Tb / tas)  # type: ignore
                + -1.3817e-7 * (10 ** (11.344 * (1 - tas / Tb)) - 1)
                + 8.1328e-3 * (10 ** (-3.49149 * ((Tb / tas) - 1)) - 1)  # type: ignore
            ),
            ep
            * 10
            ** (
                -9.09718 * ((Tp / tas) - 1)  # type: ignore
                + -3.56654 * np.log10(Tp / tas)  # type: ignore
                + 0.876793 * (1 - tas / Tp)
            ),
        )
    elif method in ["wmo08", "WMO08"]:
        e_sat = xr.where(
            ref_is_water,
            611.2 * np.exp(17.62 * (tas - 273.16) / (tas - 30.04)),
            611.2 * np.exp(22.46 * (tas - 273.16) / (tas - 0.54)),
        )
    elif method in ["its90", "ITS90"]:
        e_sat = xr.where(
            ref_is_water,
            np.exp(
                -2836.5744 / tas**2
                + -6028.076559 / tas
                + 19.54263612
                + -2.737830188e-2 * tas
                + 1.6261698e-5 * tas**2
                + 7.0229056e-10 * tas**3
                + -1.8680009e-13 * tas**4
                + 2.7150305 * np.log(tas)
            ),
            np.exp(
                -5866.6426 / tas
                + 22.32870244
                + 1.39387003e-2 * tas
                + -3.4262402e-5 * tas**2
                + 2.7040955e-8 * tas**3
                + 6.7063522e-1 * np.log(tas)
            ),
        )
    else:
        raise ValueError(
            f"Method {method} is not in ['sonntag90', 'tetens30', 'goffgratch46', 'wmo08', 'its90']"
        )

    e_sat = e_sat.assign_attrs(units="Pa")
    return e_sat


@declare_units(
    tas="[temperature]",
    tdps="[temperature]",
    huss="[]",
    ps="[pressure]",
    ice_thresh="[temperature]",
)
def relative_humidity(
    tas: xr.DataArray,
    tdps: xr.DataArray | None = None,
    huss: xr.DataArray | None = None,
    ps: xr.DataArray | None = None,
    ice_thresh: Quantified | None = None,
    method: str = "sonntag90",
    invalid_values: str = "clip",
) -> xr.DataArray:
    r"""Relative humidity.

    Compute relative humidity from temperature and either dewpoint temperature or specific humidity and pressure through
    the saturation vapour pressure.

    Parameters
    ----------
    tas : xr.DataArray
        Temperature array
    tdps : xr.DataArray, optional
        Dewpoint temperature, if specified, overrides huss and ps.
    huss : xr.DataArray, optional
        Specific humidity. Must be given if tdps is not given.
    ps : xr.DataArray, optional
        Air Pressure. Must be given if tdps is not given.
    ice_thresh : Quantified, optional
        Threshold temperature under which to switch to equations in reference to ice instead of water.
        If None (default) everything is computed with reference to water. Does nothing if 'method' is "bohren98".
    method : {"bohren98", "goffgratch46", "sonntag90", "tetens30", "wmo08"}
        Which method to use, see notes of this function and of :py:func:`saturation_vapor_pressure`.
    invalid_values : {"clip", "mask", None}
        What to do with values outside the 0-100 range. If "clip" (default), clips everything to 0 - 100,
        if "mask", replaces values outside the range by np.nan, and if `None`, does nothing.

    Returns
    -------
    xr.DataArray, [%]
        Relative humidity.

    Notes
    -----
    In the following, let :math:`T`, :math:`T_d`, :math:`q` and :math:`p` be the temperature,
    the dew point temperature, the specific humidity and the air pressure.

    **For the "bohren98" method** : This method does not use the saturation vapour pressure directly,
    but rather uses an approximation of the ratio of :math:`\frac{e_{sat}(T_d)}{e_{sat}(T)}`.
    With :math:`L` the enthalpy of vaporization of water and :math:`R_w` the gas constant for water vapour,
    the relative humidity is computed as:

    .. math::

        RH = e^{\frac{-L (T - T_d)}{R_wTT_d}}

    From :cite:t:`bohren_atmospheric_1998`, formula taken from :cite:t:`lawrence_relationship_2005`.
    :math:`L = 2.5\times 10^{-6}` J kg-1, exact for :math:`T = 273.15` K, is used.

    **Other methods**: With :math:`w`, :math:`w_{sat}`, :math:`e_{sat}` the mixing ratio,
    the saturation mixing ratio and the saturation vapour pressure.
    If the dewpoint temperature is given, relative humidity is computed as:

    .. math::

        RH = 100\frac{e_{sat}(T_d)}{e_{sat}(T)}

    Otherwise, the specific humidity and the air pressure must be given so relative humidity can be computed as:

    .. math::

        RH = 100\frac{w}{w_{sat}}
        w = \frac{q}{1-q}
        w_{sat} = 0.622\frac{e_{sat}}{P - e_{sat}}

    The methods differ by how :math:`e_{sat}` is computed. See the doc of :py:func:`xclim.core.utils.saturation_vapor_pressure`.

    Examples
    --------
    >>> from xclim.indices import relative_humidity
    >>> rh = relative_humidity(
    ...     tas=tas_dataset,
    ...     tdps=tdps_dataset,
    ...     huss=huss_dataset,
    ...     ps=ps_dataset,
    ...     ice_thresh="0 degC",
    ...     method="wmo08",
    ...     invalid_values="clip",
    ... )

    References
    ----------
    :cite:cts:`bohren_atmospheric_1998,lawrence_relationship_2005`
    """
    hurs: xr.DataArray
    if method in ("bohren98", "BA90"):
        if tdps is None:
            raise ValueError("To use method 'bohren98' (BA98), dewpoint must be given.")
        tdps = convert_units_to(tdps, "K")
        tas = convert_units_to(tas, "K")
        L = 2.501e6
        Rw = (461.5,)
        hurs = 100 * np.exp(-L * (tas - tdps) / (Rw * tas * tdps))  # type: ignore
    elif tdps is not None:
        e_sat_dt = saturation_vapor_pressure(
            tas=tdps, ice_thresh=ice_thresh, method=method
        )
        e_sat_t = saturation_vapor_pressure(
            tas=tas, ice_thresh=ice_thresh, method=method
        )
        hurs = 100 * e_sat_dt / e_sat_t  # type: ignore
    elif huss is not None and ps is not None:
        ps = convert_units_to(ps, "Pa")
        huss = convert_units_to(huss, "")
        tas = convert_units_to(tas, "K")

        e_sat = saturation_vapor_pressure(tas=tas, ice_thresh=ice_thresh, method=method)

        w = huss / (1 - huss)
        w_sat = 0.62198 * e_sat / (ps - e_sat)  # type: ignore
        hurs = 100 * w / w_sat
    else:
        raise ValueError("`huss` and `ps` must be provided if `tdps` is not given.")

    if invalid_values == "clip":
        hurs = hurs.clip(0, 100)
    elif invalid_values == "mask":
        hurs = hurs.where((hurs <= 100) & (hurs >= 0))
    hurs = hurs.assign_attrs(units="%")
    return hurs


@declare_units(
    tas="[temperature]",
    hurs="[]",
    ps="[pressure]",
    ice_thresh="[temperature]",
)
def specific_humidity(
    tas: xr.DataArray,
    hurs: xr.DataArray,
    ps: xr.DataArray,
    ice_thresh: Quantified | None = None,
    method: str = "sonntag90",
    invalid_values: str | None = None,
) -> xr.DataArray:
    r"""Specific humidity from temperature, relative humidity and pressure.

    Specific humidity is the ratio between the mass of water vapour
    and the mass of moist air :cite:p:`world_meteorological_organization_guide_2008`.

    Parameters
    ----------
    tas : xr.DataArray
        Temperature array
    hurs : xr.DataArray
        Relative Humidity.
    ps : xr.DataArray
        Air Pressure.
    ice_thresh : Quantified, optional
        Threshold temperature under which to switch to equations in reference to ice instead of water.
        If None (default) everything is computed with reference to water.
    method : {"goffgratch46", "sonntag90", "tetens30", "wmo08"}
        Which method to use, see notes of this function and of :py:func:`saturation_vapor_pressure`.
    invalid_values : {"clip", "mask", None}
        What to do with values larger than the saturation specific humidity and lower than 0.
        If "clip" (default), clips everything to 0 - q_sat
        if "mask", replaces values outside the range by np.nan,
        if None, does nothing.

    Returns
    -------
    xarray.DataArray, [dimensionless]
        Specific humidity.

    Notes
    -----
    In the following, let :math:`T`, :math:`hurs` (in %) and :math:`p` be the temperature,
    the relative humidity and the air pressure. With :math:`w`, :math:`w_{sat}`, :math:`e_{sat}` the mixing ratio,
    the saturation mixing ratio and the saturation vapour pressure, specific humidity :math:`q` is computed as:

    .. math::

        w_{sat} = 0.622\frac{e_{sat}}{P - e_{sat}}
        w = w_{sat} * hurs / 100
        q = w / (1 + w)

    The methods differ by how :math:`e_{sat}` is computed. See :py:func:`xclim.core.utils.saturation_vapor_pressure`.

    If `invalid_values` is not `None`, the saturation specific humidity :math:`q_{sat}` is computed as:

    .. math::

        q_{sat} = w_{sat} / (1 + w_{sat})

    Examples
    --------
    >>> from xclim.indices import specific_humidity
    >>> rh = specific_humidity(
    ...     tas=tas_dataset,
    ...     hurs=hurs_dataset,
    ...     ps=ps_dataset,
    ...     ice_thresh="0 degC",
    ...     method="wmo08",
    ...     invalid_values="mask",
    ... )

    References
    ----------
    :cite:cts:`world_meteorological_organization_guide_2008`
    """
    ps = convert_units_to(ps, "Pa")
    hurs = convert_units_to(hurs, "")
    tas = convert_units_to(tas, "K")

    e_sat = saturation_vapor_pressure(tas=tas, ice_thresh=ice_thresh, method=method)

    w_sat = 0.62198 * e_sat / (ps - e_sat)  # type: ignore
    w = w_sat * hurs
    q: xr.DataArray = w / (1 + w)

    if invalid_values is not None:
        q_sat = w_sat / (1 + w_sat)
        if invalid_values == "clip":
            q = q.clip(0, q_sat)
        elif invalid_values == "mask":
            q = q.where((q <= q_sat) & (q >= 0))
    q = q.assign_attrs(units="")
    return q


@declare_units(
    tdps="[temperature]",
    ps="[pressure]",
)
def specific_humidity_from_dewpoint(
    tdps: xr.DataArray,
    ps: xr.DataArray,
    method: str = "sonntag90",
) -> xr.DataArray:
    r"""Specific humidity from dewpoint temperature and air pressure.

    Specific humidity is the ratio between the mass of water vapour
    and the mass of moist air :cite:p:`world_meteorological_organization_guide_2008`.

    Parameters
    ----------
    tdps : xr.DataArray
        Dewpoint temperature array.
    ps : xr.DataArray
        Air pressure array.
    method : {"goffgratch46", "sonntag90", "tetens30", "wmo08"}
        Method to compute the saturation vapour pressure.

    Returns
    -------
    xarray.DataArray, [dimensionless]
        Specific humidity.

    Notes
    -----
    If :math:`e` is the water vapour pressure, and :math:`p` the total air pressure, then specific humidity is given by

    .. math::

       q = m_w e / ( m_a (p - e) + m_w e )

    where :math:`m_w` and :math:`m_a` are the molecular weights of water and dry air respectively. This formula is often
    written with :math:`ε = m_w / m_a`, which simplifies to :math:`q = ε e / (p - e (1 - ε))`.

    Examples
    --------
    >>> from xclim.indices import specific_humidity_from_dewpoint
    >>> rh = specific_humidity_from_dewpoint(
    ...     tdps=tas_dataset,
    ...     ps=ps_dataset,
    ...     method="wmo08",
    ... )

    References
    ----------
    :cite:cts:`world_meteorological_organization_guide_2008`
    """
    ε = 0.6219569  # weight of water vs dry air []
    e = saturation_vapor_pressure(tas=tdps, method=method)  # vapour pressure [Pa]
    ps = convert_units_to(ps, "Pa")  # total air pressure

    q: xr.DataArray = ε * e / (ps - e * (1 - ε))
    q = q.assign_attrs(units="")
    return q


@declare_units(pr="[precipitation]", tas="[temperature]", thresh="[temperature]")
def snowfall_approximation(
    pr: xr.DataArray,
    tas: xr.DataArray,
    thresh: Quantified = "0 degC",
    method: str = "binary",
) -> xr.DataArray:
    """Snowfall approximation from total precipitation and temperature.

    Solid precipitation estimated from precipitation and temperature according to a given method.

    Parameters
    ----------
    pr : xarray.DataArray
        Mean daily precipitation flux.
    tas : xarray.DataArray, optional
        Mean, maximum, or minimum daily temperature.
    thresh : Quantified
        Freezing point temperature. Non-scalar values are not allowed with method "brown".
    method : {"binary", "brown", "auer"}
        Which method to use when approximating snowfall from total precipitation. See notes.

    Returns
    -------
    xarray.DataArray, [same units as pr]
        Solid precipitation flux.

    Notes
    -----
    The following methods are available to approximate snowfall and are drawn from the
    Canadian Land Surface Scheme :cite:p:`verseghy_class_2009,melton_atmosphericvarscalcf90_2019`.

    - ``'binary'`` : When the temperature is under the freezing threshold, precipitation
      is assumed to be solid. The method is agnostic to the type of temperature used
      (mean, maximum or minimum).
    - ``'brown'`` : The phase between the freezing threshold goes from solid to liquid linearly
      over a range of 2°C over the freezing point.
    - ``'auer'`` : The phase between the freezing threshold goes from solid to liquid as a degree six
      polynomial over a range of 6°C over the freezing point.

    References
    ----------
    :cite:cts:`verseghy_class_2009,melton_atmosphericvarscalcf90_2019`
    """
    prsn: xr.DataArray
    if method == "binary":
        thresh = convert_units_to(thresh, tas)
        prsn = pr.where(tas <= thresh, 0)

    elif method == "brown":
        if not np.isscalar(thresh):
            raise ValueError("Non-scalar `thresh` are not allowed with method `brown`.")

        # Freezing point + 2C in the native units
        thresh_plus_2 = convert_units_to(thresh, "degC") + 2
        upper = convert_units_to(f"{thresh_plus_2} degC", tas)
        thresh = convert_units_to(thresh, tas)

        # Interpolate fraction over temperature (in units of tas)
        t = xr.DataArray(
            [-np.inf, thresh, upper, np.inf], dims=("tas",), attrs={"units": "degC"}
        )
        fraction = xr.DataArray([1.0, 1.0, 0.0, 0.0], dims=("tas",), coords={"tas": t})

        # Multiply precip by snowfall fraction
        prsn = pr * fraction.interp(tas=tas, method="linear")

    elif method == "auer":
        dtas = convert_units_to(tas, "K") - convert_units_to(thresh, "K")

        # Create nodes for the snowfall fraction: -inf, thresh, ..., thresh+6, inf [degC]
        t = np.concatenate(
            [[-273.15], np.linspace(0, 6, 100, endpoint=False), [6, 1e10]]
        )
        t = xr.DataArray(t, dims="tas", name="tas", coords={"tas": t})

        # The polynomial coefficients, valid between thresh and thresh + 6 (defined in CLASS)
        coeffs = xr.DataArray(
            [100, 4.6664, -15.038, -1.5089, 2.0399, -0.366, 0.0202],
            dims=("degree",),
            coords={"degree": range(7)},
        )

        fraction = xr.polyval(t.tas, coeffs).clip(0, 100) / 100
        fraction[0] = 1
        fraction[-2:] = 0

        # Convert snowfall fraction coordinates to native tas units
        prsn = pr * fraction.interp(tas=dtas, method="linear")

    else:
        raise ValueError(f"Method {method} not one of 'binary', 'brown' or 'auer'.")

    prsn = prsn.assign_attrs(units=pr.attrs["units"])
    return prsn


@declare_units(pr="[precipitation]", tas="[temperature]", thresh="[temperature]")
def rain_approximation(
    pr: xr.DataArray,
    tas: xr.DataArray,
    thresh: Quantified = "0 degC",
    method: str = "binary",
) -> xr.DataArray:
    """Rainfall approximation from total precipitation and temperature.

    Liquid precipitation estimated from precipitation and temperature according to a given method.
    This is a convenience method based on :py:func:`snowfall_approximation`, see the latter for details.

    Parameters
    ----------
    pr : xarray.DataArray
        Mean daily precipitation flux.
    tas : xarray.DataArray, optional
        Mean, maximum, or minimum daily temperature.
    thresh : Quantified
        Freezing point temperature. Non-scalar values are not allowed with method 'brown'.
    method : {"binary", "brown", "auer"}
        Which method to use when approximating snowfall from total precipitation. See notes.

    Returns
    -------
    xarray.DataArray, [same units as pr]
        Liquid precipitation rate.

    Notes
    -----
    This method computes the snowfall approximation and subtracts it from the total
    precipitation to estimate the liquid rain precipitation.

    See Also
    --------
    snowfall_approximation
    """
    prra: xr.DataArray = pr - snowfall_approximation(
        pr, tas, thresh=thresh, method=method
    )
    prra = prra.assign_attrs(units=pr.attrs["units"])
    return prra


@declare_units(snd="[length]", snr="[mass]/[volume]", const="[mass]/[volume]")
def snd_to_snw(
    snd: xr.DataArray,
    snr: Quantified | None = None,
    const: Quantified = "312 kg m-3",
    out_units: str | None = None,
) -> xr.DataArray:
    """Snow amount from snow depth and density.

    Parameters
    ----------
    snd : xr.DataArray
        Snow depth.
    snr : Quantified, optional
        Snow density.
    const: Quantified
        Constant snow density
        `const` is only used if `snr` is None.
    out_units: str, optional
        Desired units of the snow amount output. If `None`, output units simply follow from `snd * snr`.

    Returns
    -------
    xr.DataArray
        Snow amount

    Notes
    -----
    The estimated mean snow density value of 312 kg m-3 is taken from :cite:t:`sturm_swe_2010`.

    References
    ----------
    :cite:cts:`sturm_swe_2010`
    """
    density = snr if (snr is not None) else const
    snw: xr.DataArray = rate2flux(snd, density=density, out_units=out_units).rename(
        "snw"
    )
    # TODO: Leave this operation to rate2flux? Maybe also the variable renaming above?
    snw = snw.assign_attrs(standard_name="surface_snow_amount")
    return snw


@declare_units(snw="[mass]/[area]", snr="[mass]/[volume]", const="[mass]/[volume]")
def snw_to_snd(
    snw: xr.DataArray,
    snr: Quantified | None = None,
    const: Quantified = "312 kg m-3",
    out_units: str | None = None,
) -> xr.DataArray:
    """Snow depth from snow amount and density.

    Parameters
    ----------
    snw : xr.DataArray
        Snow amount.
    snr : Quantified, optional
        Snow density.
    const: Quantified
        Constant snow density
        `const` is only used if `snr` is None.
    out_units: str, optional
        Desired units of the snow depth output. If `None`, output units simply follow from `snw / snr`.

    Returns
    -------
    xr.DataArray
        Snow depth

    Notes
    -----
    The estimated mean snow density value of 312 kg m-3 is taken from :cite:t:`sturm_swe_2010`.

    References
    ----------
    :cite:cts:`sturm_swe_2010`
    """
    density = snr if (snr is not None) else const
    snd: xr.DataArray = flux2rate(snw, density=density, out_units=out_units).rename(
        "snd"
    )
    snd = snd.assign_attrs(standard_name="surface_snow_thickness")
    return snd


@declare_units(
    prsn="[mass]/[area]/[time]", snr="[mass]/[volume]", const="[mass]/[volume]"
)
def prsn_to_prsnd(
    prsn: xr.DataArray,
    snr: xr.DataArray | None = None,
    const: Quantified = "100 kg m-3",
    out_units: str | None = None,
) -> xr.DataArray:
    """Snowfall rate from snowfall flux and density.

    Parameters
    ----------
    prsn : xr.DataArray
        Snowfall flux.
    snr : xr.DataArray, optional
        Snow density.
    const: Quantified
        Constant snow density.
        `const` is only used if `snr` is None.
    out_units: str, optional
        Desired units of the snowfall rate. If `None`, output units simply follow from `snd * snr`.

    Returns
    -------
    xr.DataArray
        Snowfall rate.

    Notes
    -----
    The estimated mean snow density value of 100 kg m-3 is taken from
    :cite:cts:`frei_snowfall_2018, cbcl_climate_2020`.

    References
    ----------
    :cite:cts:`frei_snowfall_2018, cbcl_climate_2020`
    """
    density = snr if snr else const
    prsnd: xr.DataArray = flux2rate(prsn, density=density, out_units=out_units).rename(
        "prsnd"
    )
    return prsnd


@declare_units(prsnd="[length]/[time]", snr="[mass]/[volume]", const="[mass]/[volume]")
def prsnd_to_prsn(
    prsnd: xr.DataArray,
    snr: xr.DataArray | None = None,
    const: Quantified = "100 kg m-3",
    out_units: str | None = None,
) -> xr.DataArray:
    """Snowfall flux from snowfall rate and density.

    Parameters
    ----------
    prsnd : xr.DataArray
        Snowfall rate.
    snr : xr.DataArray, optional
        Snow density.
    const: Quantified
        Constant snow density.
        `const` is only used if `snr` is None.
    out_units: str, optional
        Desired units of the snowfall rate. If `None`, output units simply follow from `snd * snr`.

    Returns
    -------
    xr.DataArray
        Snowfall flux.

    Notes
    -----
    The estimated mean snow density value of 100 kg m-3 is taken from
    :cite:cts:`frei_snowfall_2018, cbcl_climate_2020`.

    References
    ----------
    :cite:cts:`frei_snowfall_2018, cbcl_climate_2020`
    """
    density = snr if snr else const
    prsn: xr.DataArray = rate2flux(prsnd, density=density, out_units=out_units).rename(
        "prsn"
    )
    prsn = prsn.assign_attrs(standard_name="snowfall_flux")
    return prsn


@declare_units(rls="[radiation]", rlds="[radiation]")
def longwave_upwelling_radiation_from_net_downwelling(
    rls: xr.DataArray, rlds: xr.DataArray
) -> xr.DataArray:
    """Calculate upwelling thermal radiation from net thermal radiation and downwelling thermal radiation.

    Parameters
    ----------
    rls : xr.DataArray
        Surface net thermal radiation.
    rlds : xr.DataArray
        Surface downwelling thermal radiation.

    Returns
    -------
    xr.DataArray, [same units as rlds]
        Surface upwelling thermal radiation (rlus).
    """
    rls = convert_units_to(rls, rlds)
    rlus: xr.DataArray = rlds - rls
    rlus = rlus.assign_attrs(units=rlds.units)
    return rlus


@declare_units(rss="[radiation]", rsds="[radiation]")
def shortwave_upwelling_radiation_from_net_downwelling(
    rss: xr.DataArray, rsds: xr.DataArray
) -> xr.DataArray:
    """Calculate upwelling solar radiation from net solar radiation and downwelling solar radiation.

    Parameters
    ----------
    rss : xr.DataArray
        Surface net solar radiation.
    rsds : xr.DataArray
        Surface downwelling solar radiation.

    Returns
    -------
    xr.DataArray, [same units as rsds]
        Surface upwelling solar radiation (rsus).
    """
    rss = convert_units_to(rss, rsds)
    rsus: xr.DataArray = rsds - rss
    rsus = rsus.assign_attrs(units=rsds.units)
    return rsus


@declare_units(
    tas="[temperature]",
    sfcWind="[speed]",
)
def wind_chill_index(
    tas: xr.DataArray,
    sfcWind: xr.DataArray,
    method: str = "CAN",
    mask_invalid: bool = True,
) -> xr.DataArray:
    r"""Wind chill index.

    The Wind Chill Index is an estimation of how cold the weather feels to the average person.
    It is computed from the air temperature and the 10-m wind. As defined by the Environment and Climate Change Canada
    (:cite:cts:`mekis_observed_2015`), two equations exist, the conventional one and one for slow winds
    (usually < 5 km/h), see Notes.

    Parameters
    ----------
    tas : xarray.DataArray
        Surface air temperature.
    sfcWind : xarray.DataArray
        Surface wind speed (10 m).
    method : {'CAN', 'US'}
        If "CAN" (default), a "slow wind" equation is used where winds are slower than 5 km/h, see Notes.
    mask_invalid : bool
        Whether to mask values when the inputs are outside their validity range. or not.
        If True (default), points where the temperature is above a threshold are masked.
        The threshold is 0°C for the canadian method and 50°F for the american one.
        With the latter method, points where sfcWind < 3 mph are also masked.

    Returns
    -------
    xarray.DataArray, [degC]
        Wind Chill Index.

    Notes
    -----
    Following the calculations of Environment and Climate Change Canada, this function switches from the standardized
    index to another one for slow winds. The standard index is the same as used by the National Weather Service of the
    USA :cite:p:`us_department_of_commerce_wind_nodate`. Given a temperature at surface :math:`T` (in °C) and 10-m
    wind speed :math:`V` (in km/h), the Wind Chill Index :math:`W` (dimensionless) is computed as:

    .. math::

        W = 13.12 + 0.6125*T - 11.37*V^0.16 + 0.3965*T*V^0.16

    Under slow winds (:math:`V < 5` km/h), and using the canadian method, it becomes:

    .. math::

        W = T + \frac{-1.59 + 0.1345 * T}{5} * V

    Both equations are invalid for temperature over 0°C in the canadian method.

    The american Wind Chill Temperature index (WCT), as defined by USA's National Weather Service, is computed when
    `method='US'`. In that case, the maximal valid temperature is 50°F (10 °C) and minimal wind speed is 3 mph
    (4.8 km/h).

    For more information, see:

    - National Weather Service FAQ: :cite:p:`us_department_of_commerce_wind_nodate`.
    - The New Wind Chill Equivalent Temperature Chart: :cite:p:`osczevski_new_2005`.

    References
    ----------
    :cite:cts:`mekis_observed_2015,us_department_of_commerce_wind_nodate`
    """
    tas = convert_units_to(tas, "degC")
    sfcWind = convert_units_to(sfcWind, "km/h")

    V = sfcWind**0.16
    W: xr.DataArray = 13.12 + 0.6215 * tas - 11.37 * V + 0.3965 * tas * V

    if method.upper() == "CAN":
        W = xr.where(sfcWind < 5, tas + sfcWind * (-1.59 + 0.1345 * tas) / 5, W)
    elif method.upper() != "US":
        raise ValueError(f"`method` must be one of 'US' and 'CAN'. Got '{method}'.")

    if mask_invalid:
        mask = {"CAN": tas <= 0, "US": (sfcWind > 4.828032) & (tas <= 10)}
        W = W.where(mask[method.upper()])

    W = W.assign_attrs(units="degC")
    return W


@declare_units(
    delta_tas="[temperature]",
    pr_baseline="[precipitation]",
)
def clausius_clapeyron_scaled_precipitation(
    delta_tas: xr.DataArray,
    pr_baseline: xr.DataArray,
    cc_scale_factor: float = 1.07,
) -> xr.DataArray:
    r"""Scale precipitation according to the Clausius-Clapeyron relation.

    Parameters
    ----------
    delta_tas : xarray.DataArray
        Difference in temperature between a baseline climatology and another climatology.
    pr_baseline : xarray.DataArray
        Baseline precipitation to adjust with Clausius-Clapeyron.
    cc_scale_factor : float
        Clausius Clapeyron scale factor. (default  = 1.07).

    Returns
    -------
    xarray.DataArray
        Baseline precipitation scaled to other climatology using Clausius-Clapeyron relationship.

    Notes
    -----
    The Clausius-Clapeyron equation for water vapour under typical atmospheric conditions states that the saturation
    water vapour pressure :math:`e_s` changes approximately exponentially with temperature

    .. math::
        \frac{\mathrm{d}e_s(T)}{\mathrm{d}T} \approx 1.07 e_s(T)

    This function assumes that precipitation can be scaled by the same factor.

    Warnings
    --------
    Make sure that `delta_tas` is computed over a baseline compatible with `pr_baseline`. So for example,
    if `delta_tas` is the climatological difference between a baseline and a future period, then `pr_baseline`
    should be precipitations over a period within the same baseline.
    """
    # Get difference in temperature.  Time-invariant baseline temperature (from above) is broadcast.
    delta_tas = convert_units_to(delta_tas, "delta_degreeC")

    # Calculate scaled precipitation.
    pr_out: xr.DataArray = pr_baseline * (cc_scale_factor**delta_tas)
    pr_out = pr_out.assign_attrs(units=pr_baseline.attrs["units"])
    return pr_out


def _get_D_from_M(time):
    start = time[0].dt.strftime("%Y-%m-01").item()
    yrmn = time[-1].dt.strftime("%Y-%m").item()
    end = f"{yrmn}-{time[-1].dt.daysinmonth.item()}"
    return xr.DataArray(
        xr.date_range(
            start,
            end,
            freq="D",
            calendar=time.dt.calendar,
            use_cftime=(time.dtype == "O"),
        ),
        dims="time",
        name="time",
    )


@declare_units(
    tasmin="[temperature]",
    tasmax="[temperature]",
    tas="[temperature]",
    lat="[]",
    hurs="[]",
    rsds="[radiation]",
    rsus="[radiation]",
    rlds="[radiation]",
    rlus="[radiation]",
    sfcWind="[speed]",
    pr="[precipitation]",
)
def potential_evapotranspiration(
    tasmin: xr.DataArray | None = None,
    tasmax: xr.DataArray | None = None,
    tas: xr.DataArray | None = None,
    lat: xr.DataArray | None = None,
    hurs: xr.DataArray | None = None,
    rsds: xr.DataArray | None = None,
    rsus: xr.DataArray | None = None,
    rlds: xr.DataArray | None = None,
    rlus: xr.DataArray | None = None,
    sfcWind: xr.DataArray | None = None,
    pr: xr.DataArray | None = None,
    method: str = "BR65",
    peta: float = 0.00516409319477,
    petb: float = 0.0874972822289,
) -> xr.DataArray:
    r"""Potential evapotranspiration.

    The potential for water evaporation from soil and transpiration by plants if the water supply is sufficient,
    according to a given method.

    Parameters
    ----------
    tasmin : xarray.DataArray, optional
        Minimum daily temperature.
    tasmax : xarray.DataArray, optional
        Maximum daily temperature.
    tas : xarray.DataArray, optional
        Mean daily temperature.
    lat : xarray.DataArray, optional
        Latitude. If not given, it is sought on tasmin or tas using cf-xarray accessors.
    hurs : xarray.DataArray, optional
        Relative humidity.
    rsds : xarray.DataArray, optional
        Surface Downwelling Shortwave Radiation
    rsus : xarray.DataArray, optional
        Surface Upwelling Shortwave Radiation
    rlds : xarray.DataArray, optional
        Surface Downwelling Longwave Radiation
    rlus : xarray.DataArray, optional
        Surface Upwelling Longwave Radiation
    sfcWind : xarray.DataArray, optional
        Surface wind velocity (at 10 m)
    pr : xarray.DataArray
        Mean daily precipitation flux.
    method : {"baierrobertson65", "BR65", "hargreaves85", "HG85", "thornthwaite48", "TW48", "mcguinnessbordne05", "MB05", "allen98", "FAO_PM98", "droogersallen02", "DA02"}
        Which method to use, see notes.
    peta : float
        Used only with method MB05 as :math:`a` for calculation of PET, see Notes section.
        Default value resulted from calibration of PET over the UK.
    petb : float
        Used only with method MB05 as :math:`b` for calculation of PET, see Notes section.
        Default value resulted from calibration of PET over the UK.

    Returns
    -------
    xarray.DataArray

    Notes
    -----
    Available methods are:

    - "baierrobertson65" or "BR65", based on :cite:t:`baier_estimation_1965`.
      Requires tasmin and tasmax, daily [D] freq.
    - "hargreaves85" or "HG85", based on :cite:t:`george_h_hargreaves_reference_1985`.
      Requires tasmin and tasmax, daily [D] freq. (optional: tas can be given in addition of tasmin and tasmax).
    - "mcguinnessbordne05" or "MB05", based on :cite:t:`tanguy_historical_2018`.
      Requires tas, daily [D] freq, with latitudes 'lat'.
    - "thornthwaite48" or "TW48", based on :cite:t:`thornthwaite_approach_1948`.
      Requires tasmin and tasmax, monthly [MS] or daily [D] freq.
      (optional: tas can be given instead of tasmin and tasmax).
    - "allen98" or "FAO_PM98", based on :cite:t:`allen_crop_1998`. Modification of Penman-Monteith method.
      Requires tasmin and tasmax, relative humidity, radiation flux and wind speed (10 m wind will be converted to 2 m).
    - "droogersallen02" or "DA02", based on :cite:t:`droogers2002`.
      Requires tasmin, tasmax and precipitation, monthly [MS] or daily [D] freq. (optional: tas can be given in addition of tasmin and tasmax).

    The McGuinness-Bordne :cite:p:`mcguinness_comparison_1972` equation is:

    .. math::
        PET[mm day^{-1}] = a * \frac{S_0}{\lambda}T_a + b *\frsc{S_0}{\lambda}

    where :math:`a` and :math:`b` are empirical parameters; :math:`S_0` is the extraterrestrial radiation [MJ m-2 day-1],
    assuming a solar constant of 1367 W m-2; :math:`\\lambda` is the latent heat of vaporisation [MJ kg-1]
    and :math:`T_a` is the air temperature [°C]. The equation was originally derived for the USA,
    with :math:`a=0.0147` and :math:`b=0.07353`. The default parameters used here are calibrated for the UK,
    using the method described in :cite:t:`tanguy_historical_2018`.

    Methods "BR65", "HG85", "MB05" and "DA02" use an approximation of the extraterrestrial radiation.
    See :py:func:`~xclim.indices._helpers.extraterrestrial_solar_radiation`.

    References
    ----------
    :cite:cts:`baier_estimation_1965,george_h_hargreaves_reference_1985,tanguy_historical_2018,thornthwaite_approach_1948,mcguinness_comparison_1972,allen_crop_1998,droogers2002`
    """  # noqa: E501
    # ^ Ignoring "line too long" as it comes from un-splittable constructs
    if lat is None:
        _lat = _gather_lat(tasmin if tas is None else tas)
    else:
        _lat = lat

    pet: xr.DataArray
    if method in ["baierrobertson65", "BR65"]:
        _tasmin = convert_units_to(tasmin, "degF")
        _tasmax = convert_units_to(tasmax, "degF")

        re = extraterrestrial_solar_radiation(
            _tasmin.time, _lat, chunks=_tasmin.chunksizes
        )
        re = convert_units_to(re, "cal cm-2 day-1")

        # Baier et Robertson(1965) formula
        pet = 0.094 * (
            -87.03 + 0.928 * _tasmax + 0.933 * (_tasmax - _tasmin) + 0.0486 * re
        )
        pet = pet.clip(0)

    elif method in ["hargreaves85", "HG85"]:
        _tasmin = convert_units_to(tasmin, "degC")
        _tasmax = convert_units_to(tasmax, "degC")
        if tas is None:
            _tas = (_tasmin + _tasmax) / 2
        else:
            _tas = convert_units_to(tas, "degC")

        ra = extraterrestrial_solar_radiation(
            _tasmin.time, _lat, chunks=_tasmin.chunksizes
        )
        ra = convert_units_to(ra, "MJ m-2 d-1")

        # Is used to convert the radiation to evaporation equivalents in mm (kg/MJ)
        ra = ra * 0.408

        # Hargreaves and Samani (1985) formula
<<<<<<< HEAD
        pet = (0.0023 * ra * (_tas + 17.8) * (_tasmax - _tasmin) ** 0.5) / lv
        pet = pet.clip(0)
=======
        out = 0.0023 * ra * (tas + 17.8) * (tasmax - tasmin) ** 0.5
        out = out.clip(0)
>>>>>>> 9050a196

    elif method in ["droogersallen02", "DA02"]:
        tasmin = convert_units_to(tasmin, "degC")
        tasmax = convert_units_to(tasmax, "degC")
        pr = convert_units_to(pr, "mm/month", context="hydro")
        if tas is None:
            tas = (tasmin + tasmax) / 2
        else:
            tas = convert_units_to(tas, "degC")

        tasmin = tasmin.resample(time="MS").mean()
        tasmax = tasmax.resample(time="MS").mean()
        tas = tas.resample(time="MS").mean()
        pr = pr.resample(time="MS").mean()

        # Monthly accumulated radiation
        time_d = _get_D_from_M(tasmin.time)
        ra = extraterrestrial_solar_radiation(time_d, lat)
        ra = convert_units_to(ra, "MJ m-2 d-1")
        ra = ra.resample(time="MS").sum()
        # Is used to convert the radiation to evaporation equivalents in mm (kg/MJ)
        ra = ra * 0.408

        tr = tasmax - tasmin
        tr = tr.where(tr > 0, 0)

        # Droogers and Allen (2002) formula
        ab = tr - 0.0123 * pr
        out = 0.0013 * ra * (tas + 17.0) * ab**0.76
        out = xr.where(np.isnan(ab**0.76), 0, out)
        out = out.clip(0)  # mm/month

    elif method in ["mcguinnessbordne05", "MB05"]:
        if tas is None:
            _tasmin = convert_units_to(tasmin, "degC")
            _tasmax = convert_units_to(tasmax, "degC")
            _tas: xr.DataArray = (_tasmin + _tasmax) / 2
            _tas = _tas.assign_attrs(units="degC")
        else:
            _tas = convert_units_to(tas, "degC")

        tasK = convert_units_to(_tas, "K")

        ext_rad = extraterrestrial_solar_radiation(
            _tas.time, _lat, solar_constant="1367 W m-2", chunks=_tas.chunksizes
        )
        latentH = 4185.5 * (751.78 - 0.5655 * tasK)
        radDIVlat = ext_rad / latentH

        # parameters from calibration provided by Dr Maliko Tanguy @ CEH
        # (calibrated for PET over the UK)
        a = peta
        b = petb

        pet = radDIVlat * a * _tas + radDIVlat * b

    elif method in ["thornthwaite48", "TW48"]:
        if tas is None:
            _tasmin = convert_units_to(tasmin, "degC")
            _tasmax = convert_units_to(tasmax, "degC")
            _tas = (_tasmin + _tasmax) / 2
        else:
            _tas = convert_units_to(tas, "degC")
        _tas = _tas.clip(0)
        _tas = _tas.resample(time="MS").mean(dim="time")

<<<<<<< HEAD
        start = "-".join(
            [
                str(_tas.time[0].dt.year.values),
                f"{_tas.time[0].dt.month.values:02d}",
                "01",
            ]
        )

        end = "-".join(
            [
                str(_tas.time[-1].dt.year.values),
                f"{_tas.time[-1].dt.month.values:02d}",
                str(_tas.time[-1].dt.daysinmonth.values),
            ]
        )

        time_v = xr.DataArray(
            date_range(start, end, freq="D", calendar="standard"),
            dims="time",
            name="time",
        )

        # Thornthwaite measures half-days
        dl = day_lengths(time_v, _lat) / 12
=======
        # Thornthwaite measures half-days
        time_d = _get_D_from_M(tas.time)
        dl = day_lengths(time_d, lat) / 12
>>>>>>> 9050a196
        dl_m = dl.resample(time="MS").mean(dim="time")

        # annual heat index
        id_m = (_tas / 5) ** 1.514
        id_y = id_m.resample(time="YS").sum(dim="time")

        tas_idy_a = []
        for base_time, indexes in _tas.resample(time="YS").groups.items():
            tas_y = _tas.isel(time=indexes)
            id_v = id_y.sel(time=base_time)
            a = 6.75e-7 * id_v**3 - 7.71e-5 * id_v**2 + 0.01791 * id_v + 0.49239

            frac = (10 * tas_y / id_v) ** a
            tas_idy_a.append(frac)

        tas_idy_a = xr.concat(tas_idy_a, dim="time")

        # Thornthwaite(1948) formula
        pet = 1.6 * dl_m * tas_idy_a  # cm/month
        pet = 10 * pet  # mm/month

    elif method in ["allen98", "FAO_PM98"]:
        _tasmax = convert_units_to(tasmax, "degC")
        _tasmin = convert_units_to(tasmin, "degC")
        if sfcWind is None:
            raise ValueError("Wind speed is required for Allen98 method.")
        else:
            # wind speed at two meters
            wa2 = wind_speed_height_conversion(sfcWind, h_source="10 m", h_target="2 m")
            wa2 = convert_units_to(wa2, "m s-1")

        with xr.set_options(keep_attrs=True):
            # mean temperature [degC]
            tas_m = (_tasmax + _tasmin) / 2
            # mean saturation vapour pressure [kPa]
            es = (1 / 2) * (
                saturation_vapor_pressure(_tasmax) + saturation_vapor_pressure(_tasmin)
            )
            es = convert_units_to(es, "kPa")
            # mean actual vapour pressure [kPa]
            ea = hurs * es

            # slope of saturation vapour pressure curve  [kPa degC-1]
            delta = 4098 * es / (tas_m + 237.3) ** 2
            # net radiation
            Rn = convert_units_to(rsds - rsus - (rlus - rlds), "MJ m-2 d-1")

            G = 0  # Daily soil heat flux density [MJ m-2 d-1]
            P = 101.325  # Atmospheric pressure [kPa]
            gamma = 0.665e-03 * P  # psychrometric const = C_p*P/(eps*lam) [kPa degC-1]

            # Penman-Monteith formula with reference grass:
            # height = 0.12m, surface resistance = 70 s m-1, albedo  = 0.23
            # Surface resistance implies a ``moderately dry soil surface resulting from
            # about a weekly irrigation frequency''
            pet = (
                0.408 * delta * (Rn - G)
                + gamma * (900 / (tas_m + 273)) * wa2 * (es - ea)
            ) / (delta + gamma * (1 + 0.34 * wa2))

    else:
        raise NotImplementedError(f"'{method}' method is not implemented.")

    pet = pet.assign_attrs(units="mm")
    rate = amount2rate(pet, out_units="mm/d")
    out: xr.DataArray = convert_units_to(rate, "kg m-2 s-1", context="hydro")
    return out


@vectorize(
    # [
    #     float64(float64, float64, float64, float64),
    #     float32(float32, float32, float32, float32),
    # ],
)
def _utci(tas, sfcWind, dt, wvp):
    """Return the empirical polynomial function for UTCI. See :py:func:`universal_thermal_climate_index`."""
    # Taken directly from the original Fortran code by Peter Bröde.
    # http://www.utci.org/public/UTCI%20Program%20Code/UTCI_a002.f90
    # tas -> Ta (surface temperature, °C)
    # sfcWind -> va (surface wind speed, m/s)
    # dt -> D_Tmrt (tas - t_mrt, K)
    # wvp -> Pa (water vapour partial pressure, kPa)
    return (
        tas
        + 6.07562052e-1
        + -2.27712343e-2 * tas
        + 8.06470249e-4 * tas * tas
        + -1.54271372e-4 * tas * tas * tas
        + -3.24651735e-6 * tas * tas * tas * tas
        + 7.32602852e-8 * tas * tas * tas * tas * tas
        + 1.35959073e-9 * tas * tas * tas * tas * tas * tas
        + -2.25836520e0 * sfcWind
        + 8.80326035e-2 * tas * sfcWind
        + 2.16844454e-3 * tas * tas * sfcWind
        + -1.53347087e-5 * tas * tas * tas * sfcWind
        + -5.72983704e-7 * tas * tas * tas * tas * sfcWind
        + -2.55090145e-9 * tas * tas * tas * tas * tas * sfcWind
        + -7.51269505e-1 * sfcWind * sfcWind
        + -4.08350271e-3 * tas * sfcWind * sfcWind
        + -5.21670675e-5 * tas * tas * sfcWind * sfcWind
        + 1.94544667e-6 * tas * tas * tas * sfcWind * sfcWind
        + 1.14099531e-8 * tas * tas * tas * tas * sfcWind * sfcWind
        + 1.58137256e-1 * sfcWind * sfcWind * sfcWind
        + -6.57263143e-5 * tas * sfcWind * sfcWind * sfcWind
        + 2.22697524e-7 * tas * tas * sfcWind * sfcWind * sfcWind
        + -4.16117031e-8 * tas * tas * tas * sfcWind * sfcWind * sfcWind
        + -1.27762753e-2 * sfcWind * sfcWind * sfcWind * sfcWind
        + 9.66891875e-6 * tas * sfcWind * sfcWind * sfcWind * sfcWind
        + 2.52785852e-9 * tas * tas * sfcWind * sfcWind * sfcWind * sfcWind
        + 4.56306672e-4 * sfcWind * sfcWind * sfcWind * sfcWind * sfcWind
        + -1.74202546e-7 * tas * sfcWind * sfcWind * sfcWind * sfcWind * sfcWind
        + -5.91491269e-6 * sfcWind * sfcWind * sfcWind * sfcWind * sfcWind * sfcWind
        + 3.98374029e-1 * dt
        + 1.83945314e-4 * tas * dt
        + -1.73754510e-4 * tas * tas * dt
        + -7.60781159e-7 * tas * tas * tas * dt
        + 3.77830287e-8 * tas * tas * tas * tas * dt
        + 5.43079673e-10 * tas * tas * tas * tas * tas * dt
        + -2.00518269e-2 * sfcWind * dt
        + 8.92859837e-4 * tas * sfcWind * dt
        + 3.45433048e-6 * tas * tas * sfcWind * dt
        + -3.77925774e-7 * tas * tas * tas * sfcWind * dt
        + -1.69699377e-9 * tas * tas * tas * tas * sfcWind * dt
        + 1.69992415e-4 * sfcWind * sfcWind * dt
        + -4.99204314e-5 * tas * sfcWind * sfcWind * dt
        + 2.47417178e-7 * tas * tas * sfcWind * sfcWind * dt
        + 1.07596466e-8 * tas * tas * tas * sfcWind * sfcWind * dt
        + 8.49242932e-5 * sfcWind * sfcWind * sfcWind * dt
        + 1.35191328e-6 * tas * sfcWind * sfcWind * sfcWind * dt
        + -6.21531254e-9 * tas * tas * sfcWind * sfcWind * sfcWind * dt
        + -4.99410301e-6 * sfcWind * sfcWind * sfcWind * sfcWind * dt
        + -1.89489258e-8 * tas * sfcWind * sfcWind * sfcWind * sfcWind * dt
        + 8.15300114e-8 * sfcWind * sfcWind * sfcWind * sfcWind * sfcWind * dt
        + 7.55043090e-4 * dt * dt
        + -5.65095215e-5 * tas * dt * dt
        + -4.52166564e-7 * tas * tas * dt * dt
        + 2.46688878e-8 * tas * tas * tas * dt * dt
        + 2.42674348e-10 * tas * tas * tas * tas * dt * dt
        + 1.54547250e-4 * sfcWind * dt * dt
        + 5.24110970e-6 * tas * sfcWind * dt * dt
        + -8.75874982e-8 * tas * tas * sfcWind * dt * dt
        + -1.50743064e-9 * tas * tas * tas * sfcWind * dt * dt
        + -1.56236307e-5 * sfcWind * sfcWind * dt * dt
        + -1.33895614e-7 * tas * sfcWind * sfcWind * dt * dt
        + 2.49709824e-9 * tas * tas * sfcWind * sfcWind * dt * dt
        + 6.51711721e-7 * sfcWind * sfcWind * sfcWind * dt * dt
        + 1.94960053e-9 * tas * sfcWind * sfcWind * sfcWind * dt * dt
        + -1.00361113e-8 * sfcWind * sfcWind * sfcWind * sfcWind * dt * dt
        + -1.21206673e-5 * dt * dt * dt
        + -2.18203660e-7 * tas * dt * dt * dt
        + 7.51269482e-9 * tas * tas * dt * dt * dt
        + 9.79063848e-11 * tas * tas * tas * dt * dt * dt
        + 1.25006734e-6 * sfcWind * dt * dt * dt
        + -1.81584736e-9 * tas * sfcWind * dt * dt * dt
        + -3.52197671e-10 * tas * tas * sfcWind * dt * dt * dt
        + -3.36514630e-8 * sfcWind * sfcWind * dt * dt * dt
        + 1.35908359e-10 * tas * sfcWind * sfcWind * dt * dt * dt
        + 4.17032620e-10 * sfcWind * sfcWind * sfcWind * dt * dt * dt
        + -1.30369025e-9 * dt * dt * dt * dt
        + 4.13908461e-10 * tas * dt * dt * dt * dt
        + 9.22652254e-12 * tas * tas * dt * dt * dt * dt
        + -5.08220384e-9 * sfcWind * dt * dt * dt * dt
        + -2.24730961e-11 * tas * sfcWind * dt * dt * dt * dt
        + 1.17139133e-10 * sfcWind * sfcWind * dt * dt * dt * dt
        + 6.62154879e-10 * dt * dt * dt * dt * dt
        + 4.03863260e-13 * tas * dt * dt * dt * dt * dt
        + 1.95087203e-12 * sfcWind * dt * dt * dt * dt * dt
        + -4.73602469e-12 * dt * dt * dt * dt * dt * dt
        + 5.12733497e0 * wvp
        + -3.12788561e-1 * tas * wvp
        + -1.96701861e-2 * tas * tas * wvp
        + 9.99690870e-4 * tas * tas * tas * wvp
        + 9.51738512e-6 * tas * tas * tas * tas * wvp
        + -4.66426341e-7 * tas * tas * tas * tas * tas * wvp
        + 5.48050612e-1 * sfcWind * wvp
        + -3.30552823e-3 * tas * sfcWind * wvp
        + -1.64119440e-3 * tas * tas * sfcWind * wvp
        + -5.16670694e-6 * tas * tas * tas * sfcWind * wvp
        + 9.52692432e-7 * tas * tas * tas * tas * sfcWind * wvp
        + -4.29223622e-2 * sfcWind * sfcWind * wvp
        + 5.00845667e-3 * tas * sfcWind * sfcWind * wvp
        + 1.00601257e-6 * tas * tas * sfcWind * sfcWind * wvp
        + -1.81748644e-6 * tas * tas * tas * sfcWind * sfcWind * wvp
        + -1.25813502e-3 * sfcWind * sfcWind * sfcWind * wvp
        + -1.79330391e-4 * tas * sfcWind * sfcWind * sfcWind * wvp
        + 2.34994441e-6 * tas * tas * sfcWind * sfcWind * sfcWind * wvp
        + 1.29735808e-4 * sfcWind * sfcWind * sfcWind * sfcWind * wvp
        + 1.29064870e-6 * tas * sfcWind * sfcWind * sfcWind * sfcWind * wvp
        + -2.28558686e-6 * sfcWind * sfcWind * sfcWind * sfcWind * sfcWind * wvp
        + -3.69476348e-2 * dt * wvp
        + 1.62325322e-3 * tas * dt * wvp
        + -3.14279680e-5 * tas * tas * dt * wvp
        + 2.59835559e-6 * tas * tas * tas * dt * wvp
        + -4.77136523e-8 * tas * tas * tas * tas * dt * wvp
        + 8.64203390e-3 * sfcWind * dt * wvp
        + -6.87405181e-4 * tas * sfcWind * dt * wvp
        + -9.13863872e-6 * tas * tas * sfcWind * dt * wvp
        + 5.15916806e-7 * tas * tas * tas * sfcWind * dt * wvp
        + -3.59217476e-5 * sfcWind * sfcWind * dt * wvp
        + 3.28696511e-5 * tas * sfcWind * sfcWind * dt * wvp
        + -7.10542454e-7 * tas * tas * sfcWind * sfcWind * dt * wvp
        + -1.24382300e-5 * sfcWind * sfcWind * sfcWind * dt * wvp
        + -7.38584400e-9 * tas * sfcWind * sfcWind * sfcWind * dt * wvp
        + 2.20609296e-7 * sfcWind * sfcWind * sfcWind * sfcWind * dt * wvp
        + -7.32469180e-4 * dt * dt * wvp
        + -1.87381964e-5 * tas * dt * dt * wvp
        + 4.80925239e-6 * tas * tas * dt * dt * wvp
        + -8.75492040e-8 * tas * tas * tas * dt * dt * wvp
        + 2.77862930e-5 * sfcWind * dt * dt * wvp
        + -5.06004592e-6 * tas * sfcWind * dt * dt * wvp
        + 1.14325367e-7 * tas * tas * sfcWind * dt * dt * wvp
        + 2.53016723e-6 * sfcWind * sfcWind * dt * dt * wvp
        + -1.72857035e-8 * tas * sfcWind * sfcWind * dt * dt * wvp
        + -3.95079398e-8 * sfcWind * sfcWind * sfcWind * dt * dt * wvp
        + -3.59413173e-7 * dt * dt * dt * wvp
        + 7.04388046e-7 * tas * dt * dt * dt * wvp
        + -1.89309167e-8 * tas * tas * dt * dt * dt * wvp
        + -4.79768731e-7 * sfcWind * dt * dt * dt * wvp
        + 7.96079978e-9 * tas * sfcWind * dt * dt * dt * wvp
        + 1.62897058e-9 * sfcWind * sfcWind * dt * dt * dt * wvp
        + 3.94367674e-8 * dt * dt * dt * dt * wvp
        + -1.18566247e-9 * tas * dt * dt * dt * dt * wvp
        + 3.34678041e-10 * sfcWind * dt * dt * dt * dt * wvp
        + -1.15606447e-10 * dt * dt * dt * dt * dt * wvp
        + -2.80626406e0 * wvp * wvp
        + 5.48712484e-1 * tas * wvp * wvp
        + -3.99428410e-3 * tas * tas * wvp * wvp
        + -9.54009191e-4 * tas * tas * tas * wvp * wvp
        + 1.93090978e-5 * tas * tas * tas * tas * wvp * wvp
        + -3.08806365e-1 * sfcWind * wvp * wvp
        + 1.16952364e-2 * tas * sfcWind * wvp * wvp
        + 4.95271903e-4 * tas * tas * sfcWind * wvp * wvp
        + -1.90710882e-5 * tas * tas * tas * sfcWind * wvp * wvp
        + 2.10787756e-3 * sfcWind * sfcWind * wvp * wvp
        + -6.98445738e-4 * tas * sfcWind * sfcWind * wvp * wvp
        + 2.30109073e-5 * tas * tas * sfcWind * sfcWind * wvp * wvp
        + 4.17856590e-4 * sfcWind * sfcWind * sfcWind * wvp * wvp
        + -1.27043871e-5 * tas * sfcWind * sfcWind * sfcWind * wvp * wvp
        + -3.04620472e-6 * sfcWind * sfcWind * sfcWind * sfcWind * wvp * wvp
        + 5.14507424e-2 * dt * wvp * wvp
        + -4.32510997e-3 * tas * dt * wvp * wvp
        + 8.99281156e-5 * tas * tas * dt * wvp * wvp
        + -7.14663943e-7 * tas * tas * tas * dt * wvp * wvp
        + -2.66016305e-4 * sfcWind * dt * wvp * wvp
        + 2.63789586e-4 * tas * sfcWind * dt * wvp * wvp
        + -7.01199003e-6 * tas * tas * sfcWind * dt * wvp * wvp
        + -1.06823306e-4 * sfcWind * sfcWind * dt * wvp * wvp
        + 3.61341136e-6 * tas * sfcWind * sfcWind * dt * wvp * wvp
        + 2.29748967e-7 * sfcWind * sfcWind * sfcWind * dt * wvp * wvp
        + 3.04788893e-4 * dt * dt * wvp * wvp
        + -6.42070836e-5 * tas * dt * dt * wvp * wvp
        + 1.16257971e-6 * tas * tas * dt * dt * wvp * wvp
        + 7.68023384e-6 * sfcWind * dt * dt * wvp * wvp
        + -5.47446896e-7 * tas * sfcWind * dt * dt * wvp * wvp
        + -3.59937910e-8 * sfcWind * sfcWind * dt * dt * wvp * wvp
        + -4.36497725e-6 * dt * dt * dt * wvp * wvp
        + 1.68737969e-7 * tas * dt * dt * dt * wvp * wvp
        + 2.67489271e-8 * sfcWind * dt * dt * dt * wvp * wvp
        + 3.23926897e-9 * dt * dt * dt * dt * wvp * wvp
        + -3.53874123e-2 * wvp * wvp * wvp
        + -2.21201190e-1 * tas * wvp * wvp * wvp
        + 1.55126038e-2 * tas * tas * wvp * wvp * wvp
        + -2.63917279e-4 * tas * tas * tas * wvp * wvp * wvp
        + 4.53433455e-2 * sfcWind * wvp * wvp * wvp
        + -4.32943862e-3 * tas * sfcWind * wvp * wvp * wvp
        + 1.45389826e-4 * tas * tas * sfcWind * wvp * wvp * wvp
        + 2.17508610e-4 * sfcWind * sfcWind * wvp * wvp * wvp
        + -6.66724702e-5 * tas * sfcWind * sfcWind * wvp * wvp * wvp
        + 3.33217140e-5 * sfcWind * sfcWind * sfcWind * wvp * wvp * wvp
        + -2.26921615e-3 * dt * wvp * wvp * wvp
        + 3.80261982e-4 * tas * dt * wvp * wvp * wvp
        + -5.45314314e-9 * tas * tas * dt * wvp * wvp * wvp
        + -7.96355448e-4 * sfcWind * dt * wvp * wvp * wvp
        + 2.53458034e-5 * tas * sfcWind * dt * wvp * wvp * wvp
        + -6.31223658e-6 * sfcWind * sfcWind * dt * wvp * wvp * wvp
        + 3.02122035e-4 * dt * dt * wvp * wvp * wvp
        + -4.77403547e-6 * tas * dt * dt * wvp * wvp * wvp
        + 1.73825715e-6 * sfcWind * dt * dt * wvp * wvp * wvp
        + -4.09087898e-7 * dt * dt * dt * wvp * wvp * wvp
        + 6.14155345e-1 * wvp * wvp * wvp * wvp
        + -6.16755931e-2 * tas * wvp * wvp * wvp * wvp
        + 1.33374846e-3 * tas * tas * wvp * wvp * wvp * wvp
        + 3.55375387e-3 * sfcWind * wvp * wvp * wvp * wvp
        + -5.13027851e-4 * tas * sfcWind * wvp * wvp * wvp * wvp
        + 1.02449757e-4 * sfcWind * sfcWind * wvp * wvp * wvp * wvp
        + -1.48526421e-3 * dt * wvp * wvp * wvp * wvp
        + -4.11469183e-5 * tas * dt * wvp * wvp * wvp * wvp
        + -6.80434415e-6 * sfcWind * dt * wvp * wvp * wvp * wvp
        + -9.77675906e-6 * dt * dt * wvp * wvp * wvp * wvp
        + 8.82773108e-2 * wvp * wvp * wvp * wvp * wvp
        + -3.01859306e-3 * tas * wvp * wvp * wvp * wvp * wvp
        + 1.04452989e-3 * sfcWind * wvp * wvp * wvp * wvp * wvp
        + 2.47090539e-4 * dt * wvp * wvp * wvp * wvp * wvp
        + 1.48348065e-3 * wvp * wvp * wvp * wvp * wvp * wvp
    )


@declare_units(
    tas="[temperature]",
    hurs="[]",
    sfcWind="[speed]",
    mrt="[temperature]",
    rsds="[radiation]",
    rsus="[radiation]",
    rlds="[radiation]",
    rlus="[radiation]",
)
def universal_thermal_climate_index(
    tas: xr.DataArray,
    hurs: xr.DataArray,
    sfcWind: xr.DataArray,
    mrt: xr.DataArray | None = None,
    rsds: xr.DataArray | None = None,
    rsus: xr.DataArray | None = None,
    rlds: xr.DataArray | None = None,
    rlus: xr.DataArray | None = None,
    stat: str = "sunlit",
    mask_invalid: bool = True,
    wind_cap_min: bool = False,
) -> xr.DataArray:
    r"""Universal thermal climate index (UTCI).

    The UTCI is the equivalent temperature for the environment derived from a
    reference environment and is used to evaluate heat stress in outdoor spaces.

    Parameters
    ----------
    tas : xarray.DataArray
        Mean temperature
    hurs : xarray.DataArray
        Relative Humidity
    sfcWind : xarray.DataArray
        Wind velocity
    mrt: xarray.DataArray, optional
        Mean radiant temperature
    rsds : xr.DataArray, optional
        Surface Downwelling Shortwave Radiation
        This is necessary if mrt is not None.
    rsus : xr.DataArray, optional
        Surface Upwelling Shortwave Radiation
        This is necessary if mrt is not None.
    rlds : xr.DataArray, optional
        Surface Downwelling Longwave Radiation
        This is necessary if mrt is not None.
    rlus : xr.DataArray, optional
        Surface Upwelling Longwave Radiation
        This is necessary if mrt is not None.
    stat : {'instant', 'sunlit'}
        Which statistic to apply. If "instant", the instantaneous cosine
        of the solar zenith angle is calculated. If "sunlit", the cosine of the
        solar zenith angle is calculated during the sunlit period of each interval.
        This is necessary if mrt is not None.
    mask_invalid: bool
        If True (default), UTCI values are NaN where any of the inputs are outside
        their validity ranges : -50°C < tas < 50°C,  -30°C < tas - mrt < 30°C
        and  0.5 m/s < sfcWind < 17.0 m/s.
    wind_cap_min: bool
        If True, wind velocities are capped to a minimum of 0.5 m/s following
        :cite:t:`brode_utci_2012` usage guidalines. This ensures UTCI calculation
        for low winds. Default value False.

    Returns
    -------
    xarray.DataArray
        Universal Thermal Climate Index.

    Notes
    -----
    The calculation uses water vapour partial pressure, which is derived from relative
    humidity and saturation vapour pressure computed according to the ITS-90 equation.

    This code was inspired by the `pythermalcomfort` and `thermofeel` packages.

    Notes
    -----
    See: http://www.utci.org/utcineu/utcineu.php

    References
    ----------
    :cite:cts:`brode_utci_2009,brode_utci_2012,blazejczyk_introduction_2013`
    """
    e_sat = saturation_vapor_pressure(tas=tas, method="its90")
    tas = convert_units_to(tas, "degC")
    sfcWind = convert_units_to(sfcWind, "m/s")
    if wind_cap_min:
        sfcWind = sfcWind.clip(0.5, None)
    if mrt is None:
        mrt = mean_radiant_temperature(
            rsds=rsds, rsus=rsus, rlds=rlds, rlus=rlus, stat=stat
        )
    mrt = convert_units_to(mrt, "degC")
    delta = mrt - tas
    pa = convert_units_to(e_sat, "kPa") * convert_units_to(hurs, "1")

    utci: xr.DataArray = xr.apply_ufunc(
        _utci,
        tas,
        sfcWind,
        delta,
        pa,
        input_core_dims=[[], [], [], []],
        dask="parallelized",
        output_dtypes=[tas.dtype],
    )

    utci = utci.assign_attrs({"units": "degC"})
    if mask_invalid:
        utci = utci.where(
            (-50.0 < tas)
            & (tas < 50.0)
            & (-30 < delta)
            & (delta < 30)
            & (0.5 <= sfcWind)
            & (sfcWind < 17.0)
        )
    return utci


def _fdir_ratio(
    dates: xr.DataArray,
    csza: xr.DataArray,
    rsds: xr.DataArray,
) -> xr.DataArray:
    r"""Return ratio of direct solar radiation.

    The ratio of direct solar radiation is the fraction of the total horizontal solar irradiance
    due to the direct beam of the sun.

    Parameters
    ----------
    dates : xr.DataArray
        Series of dates and time of day
    csza : xr.DataArray
        Cosine of the solar zenith angle during the sunlit period of each interval or at an instant
    rsds : xr.DataArray
        Surface Downwelling Shortwave Radiation

    Returns
    -------
    xarray.DataArray, [dimensionless]
        Ratio of direct solar radiation

    Notes
    -----
    This code was inspired by the `PyWBGT` package.

    References
    ----------
    :cite:cts:`liljegren_modeling_2008,kong_explicit_2022`
    """
    d = distance_from_sun(dates)
    s_star = rsds * ((1367 * csza * (d ** (-2))) ** (-1))
    s_star = xr.where(s_star > 0.85, 0.85, s_star)
    fdir_ratio = np.exp(3 - 1.34 * s_star - 1.65 * (s_star ** (-1)))
    fdir_ratio = xr.where(fdir_ratio > 0.9, 0.9, fdir_ratio)
    return xr.where(
        (fdir_ratio <= 0) | (csza <= np.cos(89.5 / 180 * np.pi)) | (rsds <= 0),
        0,
        fdir_ratio,
    )


@declare_units(
    rsds="[radiation]", rsus="[radiation]", rlds="[radiation]", rlus="[radiation]"
)
def mean_radiant_temperature(
    rsds: xr.DataArray,
    rsus: xr.DataArray,
    rlds: xr.DataArray,
    rlus: xr.DataArray,
    stat: str = "sunlit",
) -> xr.DataArray:
    r"""Mean radiant temperature.

    The mean radiant temperature is the incidence of radiation on the body from all directions.

    Parameters
    ----------
    rsds : xr.DataArray
       Surface Downwelling Shortwave Radiation
    rsus : xr.DataArray
        Surface Upwelling Shortwave Radiation
    rlds : xr.DataArray
        Surface Downwelling Longwave Radiation
    rlus : xr.DataArray
        Surface Upwelling Longwave Radiation
    stat : {'instant', 'sunlit'}
        Which statistic to apply. If "instant", the instantaneous cosine
        of the solar zenith angle is calculated. If "sunlit", the cosine of the
        solar zenith angle is calculated during the sunlit period of each interval.

    Returns
    -------
    xarray.DataArray, [K]
        Mean radiant temperature

    Warnings
    --------
    There are some issues in the calculation of mrt in polar regions.

    Notes
    -----
    This code was inspired by the `thermofeel` package :cite:p:`brimicombe_thermofeel_2021`.

    References
    ----------
    :cite:cts:`di_napoli_mean_2020`
    """
    rsds = convert_units_to(rsds, "W m-2")
    rsus = convert_units_to(rsus, "W m-2")
    rlds = convert_units_to(rlds, "W m-2")
    rlus = convert_units_to(rlus, "W m-2")

    dates = rsds.time
    lat = _gather_lat(rsds)
    lon = _gather_lon(rsds)
    dec = solar_declination(dates)

    if stat == "sunlit":
        csza = cosine_of_solar_zenith_angle(
            dates,
            dec,
            lat,
            lon=lon,
            stat="average",
            sunlit=True,
            chunks=rsds.chunksizes,
        )
    elif stat == "instant":
        tc = time_correction_for_solar_angle(dates)
        csza = cosine_of_solar_zenith_angle(
            dates,
            dec,
            lat,
            lon=lon,
            time_correction=tc,
            stat="instant",
            chunks=rsds.chunksizes,
        )
    else:
        raise NotImplementedError(
            "Argument 'stat' must be one of 'instant' or 'sunlit'."
        )

    fdir_ratio = _fdir_ratio(dates, csza, rsds)

    rsds_direct = fdir_ratio * rsds
    rsds_diffuse = rsds - rsds_direct

    gamma = np.arcsin(csza)
    fp = 0.308 * np.cos(gamma * 0.988 - (gamma**2 / 50000))
    i_star = xr.where(csza > 0.001, rsds_direct / csza, 0)

    mrt = cast(
        xr.DataArray,
        np.power(
            (
                (1 / 5.67e-8)  # Stefan-Boltzmann constant
                * (
                    0.5 * rlds
                    + 0.5 * rlus
                    + (0.7 / 0.97) * (0.5 * rsds_diffuse + 0.5 * rsus + fp * i_star)
                )
            ),
            0.25,
        ),
    )
    mrt = mrt.assign_attrs({"units": "K"})
    return mrt


@declare_units(wind_speed="[speed]", h="[length]", h_r="[length]")
def wind_profile(
    wind_speed: xr.DataArray,
    h: Quantified,
    h_r: Quantified,
    method: str = "power_law",
    **kwds,
):
    r"""Wind speed at a given height estimated from the wind speed at a reference height.

    Estimate the wind speed based on a power law profile relating wind speed to height above the surface.

    Parameters
    ----------
    wind_speed : xarray.DataArray
        Wind speed at the reference height.
    h : Quantified
        Height at which to compute the wind speed.
    h_r : Quantified
        Reference height.
    method : {"power_law"}
        Method to use. Currently only "power_law" is implemented.
    kwds : dict
        Additional keyword arguments to pass to the method. For power_law, this is alpha, which takes a default value
        of 1/7, but is highly variable based on topography, surface cover and atmospheric stability.

    Notes
    -----
    The power law profile is given by

    .. math::

        v = v_r \left( \frac{h}{h_r} \right)^{\alpha},

    where :math:`v_r` is the wind speed at the reference height, :math:`h` is the height at which the wind speed is
    desired, and :math:`h_r` is the reference height.

    """
    # Convert units to meters
    h = convert_units_to(h, "m")
    h_r = convert_units_to(h_r, "m")

    if method == "power_law":
        alpha = kwds.pop("alpha", 1 / 7)
        out: xr.DataArray = wind_speed * (h / h_r) ** alpha
        out = out.assign_attrs(units=wind_speed.attrs["units"])
        return out
    else:
        raise NotImplementedError(f"Method {method} not implemented.")


@declare_units(
    wind_speed="[speed]",
    air_density="[air_density]",
    cut_in="[speed]",
    rated="[speed]",
    cut_out="[speed]",
)
def wind_power_potential(
    wind_speed: xr.DataArray,
    air_density: xr.DataArray | None = None,
    cut_in: Quantified = "3.5 m/s",
    rated: Quantified = "13 m/s",
    cut_out: Quantified = "25 m/s",
) -> xr.DataArray:
    r"""Wind power potential estimated from an idealized wind power production factor.

    The actual power production of a wind farm can be estimated by multiplying its nominal (nameplate) capacity by the
    wind power potential, which depends on wind speed at the hub height, the turbine specifications and air density.

    Parameters
    ----------
    wind_speed : xarray.DataArray
        Wind speed at the hub height. Use the `wind_profile` function to estimate from the surface wind speed.
    air_density: xarray.DataArray
        Air density at the hub height. Defaults to 1.225 kg/m³.
        This is worth changing if applying in cold or mountainous regions with non-standard air density.
    cut_in : Quantified
        Cut-in wind speed. Default is 3.5 m/s.
    rated : Quantified
        Rated wind speed. Default is 13 m/s.
    cut_out : Quantified
        Cut-out wind speed. Default is 25 m/s.

    Returns
    -------
    xr.DataArray
      The power production factor. Multiply by the nominal capacity to get the actual power production.

    See Also
    --------
    wind_profile : Estimate wind speed at the hub height from the surface wind speed.

    Notes
    -----
    This estimate of wind power production is based on an idealized power curve with four wind regimes specified
    by the cut-in wind speed (:math:`u_i`), the rated speed (:math:`u_r`) and the cut-out speed (:math:`u_o`).
    Power production is zero for wind speeds below the cut-in speed, increases cubically between the cut-in
    and rated speed, is constant between the rated and cut-out speed, and is zero for wind speeds above the cut-out
    speed to avoid damage to the turbine :cite:p:`tobin_2018`:

    .. math::

        \begin{cases}
        0,  &  v < u_i \\
        (v^3 - u_i^3) / (u_r^3 - u_i^3),  & u_i ≤ v < u_r \\
        1, & u_r ≤ v < u_o \\
        0, & v ≥ u_o
        \end{cases}

    For non-standard air density (:math:`\rho`), the wind speed is scaled using
    :math:`v_n = v \left( \frac{\rho}{\rho_0} \right)^{1/3}`.

    The temporal resolution of wind time series has a significant influence on the results: mean daily wind
    speeds yield lower values than hourly wind speeds. Note however that percent changes in the wind power potential
    climate projections are similar across resolutions :cite:p:`chen_2020`.

    To compute the power production, multiply the power production factor by the nominal
    turbine capacity (e.g. 100), set the units attribute (e.g. "MW"), resample and sum with
    `xclim.indices.generic.select_resample_op(power, op="sum", freq="D")`, then convert to
    the desired units (e.g. "MWh") using `xclim.core.units.convert_units_to`.

    References
    ----------
    :cite:cts:`chen_2020,tobin_2018`.

    """
    # Convert units
    cut_in = convert_units_to(cut_in, wind_speed)
    rated = convert_units_to(rated, wind_speed)
    cut_out = convert_units_to(cut_out, wind_speed)

    # Correct wind speed for air density
    if air_density is not None:
        default_air_density = convert_units_to("1.225 kg/m^3", air_density)
        f = (air_density / default_air_density) ** (1 / 3)
    else:
        f = 1

    v = wind_speed * f

    out: xr.DataArray = xr.apply_ufunc(_wind_power_factor, v, cut_in, rated, cut_out)
    out = out.assign_attrs(units="")
    return out


@vectorize
def _wind_power_factor(v, cut_in, rated, cut_out):
    """Wind power factor function"""
    if v < cut_in:
        return 0.0
    if v < rated:
        return (v**3 - cut_in**3) / (rated**3 - cut_in**3)
    if v < cut_out:
        return 1.0
    return 0.0<|MERGE_RESOLUTION|>--- conflicted
+++ resolved
@@ -1443,13 +1443,8 @@
         ra = ra * 0.408
 
         # Hargreaves and Samani (1985) formula
-<<<<<<< HEAD
-        pet = (0.0023 * ra * (_tas + 17.8) * (_tasmax - _tasmin) ** 0.5) / lv
+        pet = 0.0023 * ra * (_tas + 17.8) * (_tasmax - _tasmin) ** 0.5
         pet = pet.clip(0)
-=======
-        out = 0.0023 * ra * (tas + 17.8) * (tasmax - tasmin) ** 0.5
-        out = out.clip(0)
->>>>>>> 9050a196
 
     elif method in ["droogersallen02", "DA02"]:
         tasmin = convert_units_to(tasmin, "degC")
@@ -1478,9 +1473,9 @@
 
         # Droogers and Allen (2002) formula
         ab = tr - 0.0123 * pr
-        out = 0.0013 * ra * (tas + 17.0) * ab**0.76
-        out = xr.where(np.isnan(ab**0.76), 0, out)
-        out = out.clip(0)  # mm/month
+        pet = 0.0013 * ra * (tas + 17.0) * ab**0.76
+        pet = xr.where(np.isnan(ab**0.76), 0, pet)
+        pett = pet.clip(0)  # mm/month
 
     elif method in ["mcguinnessbordne05", "MB05"]:
         if tas is None:
@@ -1516,36 +1511,9 @@
         _tas = _tas.clip(0)
         _tas = _tas.resample(time="MS").mean(dim="time")
 
-<<<<<<< HEAD
-        start = "-".join(
-            [
-                str(_tas.time[0].dt.year.values),
-                f"{_tas.time[0].dt.month.values:02d}",
-                "01",
-            ]
-        )
-
-        end = "-".join(
-            [
-                str(_tas.time[-1].dt.year.values),
-                f"{_tas.time[-1].dt.month.values:02d}",
-                str(_tas.time[-1].dt.daysinmonth.values),
-            ]
-        )
-
-        time_v = xr.DataArray(
-            date_range(start, end, freq="D", calendar="standard"),
-            dims="time",
-            name="time",
-        )
-
         # Thornthwaite measures half-days
-        dl = day_lengths(time_v, _lat) / 12
-=======
-        # Thornthwaite measures half-days
-        time_d = _get_D_from_M(tas.time)
-        dl = day_lengths(time_d, lat) / 12
->>>>>>> 9050a196
+        time_d = _get_D_from_M(_tas.time)
+        dl = day_lengths(time_d, _lat) / 12
         dl_m = dl.resample(time="MS").mean(dim="time")
 
         # annual heat index
