#!/usr/bin/env python
# Tests for `xclim` package.
#
# We want to tests multiple things here:
#  - that data results are correct
#  - that metadata is correct and complete
#  - that missing data are handled appropriately
#  - that various calendar formats and supported
#  - that non-valid input frequencies or holes in the time series are detected
#
#
# For correctness, I think it would be useful to use a small dataset and run the original ICCLIM indicators on it,
# saving the results in a reference netcdf dataset. We could then compare the hailstorm output to this reference as
# a first line of defense.
from __future__ import annotations

import os
import sys
from copy import deepcopy
from pathlib import Path

import numpy as np
import pandas as pd
import pytest
import xarray as xr
from scipy.stats.mstats import mquantiles

from xclim import ensembles
from xclim.indices.stats import get_dist
from xclim.testing.utils import _default_cache_dir, open_dataset


class TestEnsembleStats:
    nc_files = [
        "BCCAQv2+ANUSPLIN300_ACCESS1-0_historical+rcp45_r1i1p1_1950-2100_tg_mean_YS.nc",
        "BCCAQv2+ANUSPLIN300_BNU-ESM_historical+rcp45_r1i1p1_1950-2100_tg_mean_YS.nc",
        "BCCAQv2+ANUSPLIN300_CCSM4_historical+rcp45_r1i1p1_1950-2100_tg_mean_YS.nc",
        "BCCAQv2+ANUSPLIN300_CCSM4_historical+rcp45_r2i1p1_1950-2100_tg_mean_YS.nc",
    ]

    nc_file_extra = (
        "BCCAQv2+ANUSPLIN300_CNRM-CM5_historical+rcp45_r1i1p1_1970-2050_tg_mean_YS.nc"
    )

    nc_datasets_simple = [
        open_dataset(os.path.join("EnsembleStats", f)) for f in nc_files
    ]
    nc_datasets = deepcopy(nc_datasets_simple)
    nc_datasets.append(open_dataset(os.path.join("EnsembleStats", nc_file_extra)))

    def test_create_ensemble(self):
        ens = ensembles.create_ensemble(self.nc_datasets_simple)
        assert len(ens.realization) == len(self.nc_datasets_simple)
        assert len(ens.time) == 151

        # create again using xr.Dataset objects
        ds_all = []
        for n in self.nc_files:
            ds = open_dataset(os.path.join("EnsembleStats", n), decode_times=False)
            ds["time"] = xr.decode_cf(ds).time
            ds_all.append(ds)

        ens1 = ensembles.create_ensemble(ds_all)
        coords = list(ens1.coords)
        coords.extend(list(ens1.data_vars))
        for c in coords:
            np.testing.assert_array_equal(ens[c], ens1[c])

        for i in np.arange(0, len(ens1.realization)):
            np.testing.assert_array_equal(
                ens1.isel(realization=i).tg_mean.values, ds_all[i].tg_mean.values
            )
        reals = ["_".join(f.split("_")[1:4:2]) for f in self.nc_files]
        ens2 = ensembles.create_ensemble(ds_all, realizations=reals)

        # Kinda a hack? Alternative is to open and rewrite in a temp folder.
        files = [
            _default_cache_dir / "main" / "EnsembleStats" / f for f in self.nc_files
        ]
        ens3 = ensembles.create_ensemble(dict(zip(reals, files)))
        xr.testing.assert_identical(ens2, ens3)

    def test_no_time(self, tmp_path):
        # create again using xr.Dataset objects
        f1 = Path(tmp_path / "notime")
        f1.mkdir()
        ds_all = []
        for n in self.nc_files:
            ds = open_dataset(os.path.join("EnsembleStats", n), decode_times=False)
            ds["time"] = xr.decode_cf(ds).time
            ds_all.append(ds.groupby(ds.time.dt.month).mean("time", keep_attrs=True))
            ds.groupby(ds.time.dt.month).mean("time", keep_attrs=True).to_netcdf(
                f1.joinpath(n)
            )

        ens = ensembles.create_ensemble(ds_all)
        assert len(ens.realization) == len(self.nc_files)

        in_ncs = list(Path(f1).glob("*.nc"))
        ens = ensembles.create_ensemble(in_ncs)
        assert len(ens.realization) == len(self.nc_files)

    def test_create_unequal_times(self):
        ens = ensembles.create_ensemble(self.nc_datasets)
        assert len(ens.realization) == len(self.nc_datasets)
        assert ens.time.dt.year.min() == 1950
        assert ens.time.dt.year.max() == 2100
        assert len(ens.time) == 151

        ii = [i for i, s in enumerate(self.nc_datasets) if "1970-2050" in s]
        # assert padded with nans
        assert np.all(
            np.isnan(ens.tg_mean.isel(realization=ii).sel(time=ens.time.dt.year < 1970))
        )
        assert np.all(
            np.isnan(ens.tg_mean.isel(realization=ii).sel(time=ens.time.dt.year > 2050))
        )

        ens_mean = ens.tg_mean.mean(dim=["realization", "lon", "lat"], skipna=False)
        assert (
            ens_mean.where(~(np.isnan(ens_mean)), drop=True).time.dt.year.min() == 1970
        )
        assert (
            ens_mean.where(~(np.isnan(ens_mean)), drop=True).time.dt.year.max() == 2050
        )

    @pytest.mark.parametrize(
        "timegen,calkw",
        [(xr.cftime_range, {"calendar": "360_day"}), (pd.date_range, {})],
    )
    def test_create_unaligned_times(self, timegen, calkw):
        t1 = timegen("2000-01-01", periods=24, freq="M", **calkw)
        t2 = timegen("2000-01-01", periods=24, freq="MS", **calkw)

        d1 = xr.DataArray(
            np.arange(24), dims=("time",), coords={"time": t1}, name="tas"
        )
        d2 = xr.DataArray(
            np.arange(24), dims=("time",), coords={"time": t2}, name="tas"
        )

        if t1.dtype != "O":
            ens = ensembles.create_ensemble((d1, d2))
            assert ens.time.size == 48
            np.testing.assert_equal(ens.isel(time=0), [np.nan, 0])

        ens = ensembles.create_ensemble((d1, d2), resample_freq="MS")
        assert ens.time.size == 24
        np.testing.assert_equal(ens.isel(time=0), [0, 0])

    @pytest.mark.parametrize("transpose", [False, True])
    def test_calc_perc(self, transpose):
        ens = ensembles.create_ensemble(self.nc_datasets_simple)
        if transpose:
            ens = ens.transpose()

        out1 = ensembles.ensemble_percentiles(ens, split=True)
        np.testing.assert_array_almost_equal(
            mquantiles(
                ens["tg_mean"].isel(time=0, lon=5, lat=5), 0.1, alphap=1, betap=1
            ),
            out1["tg_mean_p10"].isel(time=0, lon=5, lat=5),
        )
        np.testing.assert_array_almost_equal(
            mquantiles(
                ens["tg_mean"].isel(time=0, lon=5, lat=5), alphap=1, betap=1, prob=0.50
            ),
            out1["tg_mean_p50"].isel(time=0, lon=5, lat=5),
        )
        np.testing.assert_array_almost_equal(
            mquantiles(
                ens["tg_mean"].isel(time=0, lon=5, lat=5), alphap=1, betap=1, prob=0.90
            ),
            out1["tg_mean_p90"].isel(time=0, lon=5, lat=5),
        )
        assert np.all(out1["tg_mean_p90"] > out1["tg_mean_p50"])
        assert np.all(out1["tg_mean_p50"] > out1["tg_mean_p10"])

        out2 = ensembles.ensemble_percentiles(ens, values=(25, 75))
        assert np.all(out2["tg_mean_p75"] > out2["tg_mean_p25"])
        assert "Computation of the percentiles on" in out1.attrs["history"]

        out3 = ensembles.ensemble_percentiles(ens, split=False)
        xr.testing.assert_equal(
            out1["tg_mean_p10"], out3.tg_mean.sel(percentiles=10, drop=True)
        )

        weights = xr.DataArray(
            [1, 0.1, 3.5, 5], coords={"realization": ens.realization}
        )
        out4 = ensembles.ensemble_percentiles(ens, weights=weights)
        np.testing.assert_array_almost_equal(
            ens["tg_mean"].isel(time=0, lon=5, lat=5).weighted(weights).quantile(0.5),
            out4["tg_mean_p50"].isel(time=0, lon=5, lat=5),
        )
        np.testing.assert_array_almost_equal(
            ens["tg_mean"].isel(time=0, lon=5, lat=5).weighted(weights).quantile(0.1),
            out4["tg_mean_p10"].isel(time=0, lon=5, lat=5),
        )
        np.testing.assert_array_almost_equal(
            ens["tg_mean"].isel(time=0, lon=5, lat=5).weighted(weights).quantile(0.9),
            out4["tg_mean_p90"].isel(time=0, lon=5, lat=5),
        )
        assert np.all(out4["tg_mean_p90"] > out4["tg_mean_p10"])

    @pytest.mark.parametrize("keep_chunk_size", [False, True, None])
    def test_calc_perc_dask(self, keep_chunk_size):
        ens = ensembles.create_ensemble(self.nc_datasets_simple)
        out2 = ensembles.ensemble_percentiles(
            ens.chunk({"time": 2}), keep_chunk_size=keep_chunk_size, split=False
        )
        out1 = ensembles.ensemble_percentiles(ens.load(), split=False)
        np.testing.assert_array_equal(out1["tg_mean"], out2["tg_mean"])

    def test_calc_perc_nans(self):
        ens = ensembles.create_ensemble(self.nc_datasets_simple).load()

        ens.tg_mean[2, 0, 5, 5] = np.nan
        ens.tg_mean[2, 7, 5, 5] = np.nan
        out1 = ensembles.ensemble_percentiles(ens, split=True)
        masked_arr = np.ma.fix_invalid(ens["tg_mean"][:, 0, 5, 5])
        np.testing.assert_array_almost_equal(
            mquantiles(masked_arr, 0.10, alphap=1, betap=1),
            out1["tg_mean_p10"][0, 5, 5],
        )
        masked_arr = np.ma.fix_invalid(ens["tg_mean"][:, 7, 5, 5])
        np.testing.assert_array_almost_equal(
            mquantiles(masked_arr, 0.10, alphap=1, betap=1),
            out1["tg_mean_p10"][7, 5, 5],
        )
        assert np.all(out1["tg_mean_p90"] > out1["tg_mean_p50"])
        assert np.all(out1["tg_mean_p50"] > out1["tg_mean_p10"])

    def test_calc_mean_std_min_max(self):
        ens = ensembles.create_ensemble(self.nc_datasets_simple)
        out1 = ensembles.ensemble_mean_std_max_min(ens)
        np.testing.assert_array_equal(
            ens["tg_mean"][:, 0, 5, 5].mean(dim="realization"),
            out1.tg_mean_mean[0, 5, 5],
        )
        np.testing.assert_array_equal(
            ens["tg_mean"][:, 0, 5, 5].std(dim="realization"),
            out1.tg_mean_stdev[0, 5, 5],
        )
        np.testing.assert_array_equal(
            ens["tg_mean"][:, 0, 5, 5].max(dim="realization"), out1.tg_mean_max[0, 5, 5]
        )
        np.testing.assert_array_equal(
            ens["tg_mean"][:, 0, 5, 5].min(dim="realization"), out1.tg_mean_min[0, 5, 5]
        )
        assert "Computation of statistics on" in out1.attrs["history"]

        weights = xr.DataArray(
            [1, 0.1, 3.5, 5], coords={"realization": ens.realization}
        )
        out2 = ensembles.ensemble_mean_std_max_min(ens, weights=weights)
        values = ens["tg_mean"][:, 0, 5, 5]
        np.testing.assert_array_equal(
<<<<<<< HEAD
            (values[0]*1 + values[1]*.1 + values[2]*3.5 + values[3]*5) / np.sum(weights),
=======
            (values[0] * 10 + values[1] * 1 + values[2] * 15 + values[3] * 5) / 31,
>>>>>>> bc9d3a03
            out2.tg_mean_mean[0, 5, 5],
        )
        np.testing.assert_array_equal(
            ens["tg_mean"][:, 0, 5, 5].weighted(weights).std(dim="realization"),
            out2.tg_mean_stdev[0, 5, 5],
        )
        np.testing.assert_array_equal(
            out1.tg_mean_max[0, 5, 5], out2.tg_mean_max[0, 5, 5]
        )
        np.testing.assert_array_equal(
            out1.tg_mean_min[0, 5, 5], out2.tg_mean_min[0, 5, 5]
        )


@pytest.mark.slow
class TestEnsembleReduction:
    nc_file = os.path.join("EnsembleReduce", "TestEnsReduceCriteria.nc")

    def test_kmeans_rsqcutoff(self):
        pytest.importorskip("sklearn", minversion="0.24.1")
        ds = open_dataset(self.nc_file)

        # use random state variable to ensure consistent clustering in tests:
        [ids, cluster, fig_data] = ensembles.kmeans_reduce_ensemble(
            data=ds.data, method={"rsq_cutoff": 0.5}, random_state=42, make_graph=False
        )

        assert ids == [4, 7, 10, 23]
        assert len(ids) == 4

        # Test max cluster option
        [ids, cluster, fig_data] = ensembles.kmeans_reduce_ensemble(
            data=ds.data,
            method={"rsq_cutoff": 0.5},
            random_state=42,
            make_graph=False,
            max_clusters=3,
        )
        assert ids == [4, 7, 23]
        assert len(ids) == 3

    def test_kmeans_rsqopt(self):
        pytest.importorskip("sklearn", minversion="0.24.1")
        ds = open_dataset(self.nc_file)
        [ids, cluster, fig_data] = ensembles.kmeans_reduce_ensemble(
            data=ds.data,
            method={"rsq_optimize": None},
            random_state=42,
            make_graph=False,
        )
        assert ids == [3, 4, 5, 7, 10, 11, 12, 13]
        assert len(ids) == 8

    def test_kmeans_nclust(self):
        ds = open_dataset(self.nc_file)

        [ids, cluster, fig_data] = ensembles.kmeans_reduce_ensemble(
            data=ds.data, method={"n_clusters": 4}, random_state=42, make_graph=False
        )
        assert ids == [4, 7, 10, 23]
        assert len(ids) == 4

        [ids, cluster, fig_data] = ensembles.kmeans_reduce_ensemble(
            ds.data, method={"n_clusters": 9}, random_state=42, make_graph=False
        )
        assert ids == [0, 3, 4, 6, 7, 10, 11, 12, 13]
        assert len(ids) == 9

    def test_kmeans_sampleweights(self):
        ds = open_dataset(self.nc_file)
        # Test sample weights
        sample_weights = np.ones(ds.data.shape[0])
        # boost weights for some sims
        sample_weights[[0, 20]] = 15

        [ids, cluster, fig_data] = ensembles.kmeans_reduce_ensemble(
            data=ds.data,
            method={"rsq_cutoff": 0.5},
            random_state=42,
            make_graph=False,
            sample_weights=sample_weights,
        )
        assert ids == [0, 20, 23]
        assert len(ids) == 3

        # RSQ optimize
        sample_weights = np.ones(ds.data.shape[0])
        # try zero weights
        sample_weights[[6, 18, 22]] = 0

        [ids, cluster, fig_data] = ensembles.kmeans_reduce_ensemble(
            data=ds.data,
            method={"rsq_optimize": None},
            random_state=0,
            make_graph=False,
            sample_weights=sample_weights,
        )

        assert ids == [4, 5, 7, 10, 11, 12, 13]
        assert len(ids) == 7

    def test_kmeans_variweights(self):
        pytest.importorskip("sklearn", minversion="0.24.1")
        ds = open_dataset(self.nc_file)
        # Test sample weights
        var_weights = np.ones(ds.data.shape[1])
        # reduce weights for some variables
        var_weights[3:] = 0.25

        [ids, cluster, fig_data] = ensembles.kmeans_reduce_ensemble(
            data=ds.data,
            method={"rsq_cutoff": 0.9},
            random_state=42,
            make_graph=False,
            variable_weights=var_weights,
        )
        assert ids == [1, 3, 8, 10, 13, 14, 16, 19, 20]
        assert len(ids) == 9

        # using RSQ optimize and try zero weights
        var_weights = np.ones(ds.data.shape[1])
        var_weights[[1, 4]] = 0

        [ids, cluster, fig_data] = ensembles.kmeans_reduce_ensemble(
            data=ds.data,
            method={"rsq_optimize": None},
            random_state=42,
            make_graph=False,
            variable_weights=var_weights,
        )
        # Results here may change according to sklearn version, hence the *isin* intead of ==
        assert all(np.isin([12, 13, 16], ids))
        assert len(ids) == 6

    def test_kmeans_modelweights(self):
        ds = open_dataset(self.nc_file)
        # Test sample weights
        model_weights = np.ones(ds.data.shape[0])
        model_weights[[4, 7, 10, 23]] = 0

        # set to zero for some models that are selected in n_cluster test - these models should not be selected now
        [ids, cluster, fig_data] = ensembles.kmeans_reduce_ensemble(
            data=ds.data,
            method={"n_clusters": 4},
            random_state=42,
            make_graph=False,
            model_weights=model_weights,
        )

        for i in np.where(model_weights == 0)[0]:
            # as long as the cluster has more than one member the models w/ weight==0 should not be present
            if np.sum(cluster == cluster[i]) > 1:
                assert i not in ids

    @pytest.mark.skipif(
        "matplotlib.pyplot" not in sys.modules, reason="matplotlib.pyplot is required"
    )
    def test_kmeans_rsqcutoff_with_graphs(self):
        pytest.importorskip("sklearn", minversion="0.24.1")
        ds = open_dataset(self.nc_file)

        # use random state variable to ensure consistent clustering in tests:
        [ids, cluster, fig_data] = ensembles.kmeans_reduce_ensemble(
            data=ds.data, method={"rsq_cutoff": 0.5}, random_state=42, make_graph=True
        )

        assert ids == [4, 7, 10, 23]
        assert len(ids) == 4

        # Test max cluster option
        [ids, cluster, fig_data] = ensembles.kmeans_reduce_ensemble(
            data=ds.data,
            method={"rsq_cutoff": 0.5},
            random_state=42,
            make_graph=True,
            max_clusters=3,
        )
        assert ids == [4, 7, 23]
        assert len(ids) == 3

    @pytest.mark.parametrize(
        "crit,num_select,expected",
        [
            ([0, 1], 5, [16, 19, 20, 15, 9]),
            ([0, 1], 4, [16, 19, 20, 15]),
            (np.arange(6), 8, [23, 19, 10, 14, 11, 8, 20, 3]),
            ([4, 5], 4, [15, 10, 14, 1]),
            ([4, 5], 1, [15]),
        ],
    )
    def test_kkz_simple(self, crit, num_select, expected):
        ens = open_dataset(self.nc_file)
        data = ens.data.isel(criteria=crit)

        selected = ensembles.kkz_reduce_ensemble(data, num_select)
        assert selected == expected

    def test_kkz_standardize(self):
        ens = open_dataset(self.nc_file)
        data = ens.data.isel(criteria=[1, 3, 5])

        sel_std = ensembles.kkz_reduce_ensemble(data, 4, standardize=True)
        sel_no = ensembles.kkz_reduce_ensemble(data, 4, standardize=False)
        assert sel_std == [23, 10, 19, 14]
        assert sel_no == [23, 1, 14, 10]

    def test_kkz_change_metric(self):
        # This test uses stupid values but is meant to test is kwargs are passed and if dist_method is used.
        ens = open_dataset(self.nc_file)
        data = ens.data.isel(criteria=[1, 3, 5])

        sel_euc = ensembles.kkz_reduce_ensemble(data, 4, dist_method="euclidean")
        sel_mah = ensembles.kkz_reduce_ensemble(
            data, 4, dist_method="mahalanobis", VI=np.arange(24)
        )
        assert sel_euc == [23, 10, 19, 14]
        assert sel_mah == [5, 3, 4, 0]

    def test_standardize_seuclidean(self):
        # This test the odd choice of standardizing data for a standardized distance metric
        ens = open_dataset(self.nc_file)
        data = ens.data
        for n in np.arange(1, len(data)):
            sel1 = ensembles.kkz_reduce_ensemble(
                data, n, dist_method="seuclidean", standardize=True
            )
            sel2 = ensembles.kkz_reduce_ensemble(
                data, n, dist_method="seuclidean", standardize=False
            )
            sel3 = ensembles.kkz_reduce_ensemble(
                data, n, dist_method="euclidean", standardize=True
            )
            assert sel1 == sel2
            assert sel1 == sel3


# ## Tests for Robustness ##
@pytest.fixture(params=[True, False])
def robust_data(request):
    norm = get_dist("norm")
    ref = np.tile(
        np.array(
            [
                norm.rvs(loc=274, scale=0.8, size=(40,), random_state=r)
                for r in [101083, 19377, 473820, 483625]
            ]
        ),
        (4, 1, 1),
    )
    fut = np.array(
        [
            [
                norm.rvs(loc=loc, scale=sc, size=(40,), random_state=r)
                for loc, sc, r in shps
            ]
            for shps in (
                [
                    (274.0, 0.7, 176378),
                    (274.0, 0.6, 839789),
                    (274.0, 0.7, 393239),
                    (275.6, 1.1, 747390),
                ],  # 3 no change, 1 positive change
                [
                    (272.5, 1.2, 743920),
                    (272.4, 0.8, 138489),
                    (275.5, 0.8, 673683),
                    (275.6, 1.1, 969383),
                ],  # 2 neg change
                [
                    (275.6, 0.8, 696857),
                    (275.8, 1.2, 379949),
                    (276.5, 0.8, 268395),
                    (277.6, 1.1, 456544),
                ],  # All pos change
                [
                    (np.nan, 0.3, 746323),
                    (np.nan, 1.2, 5643723),
                    (275.5, 0.8, 118294),
                    (275.6, 1.1, 574732),
                ],  # Some NaN
            )
        ]
    )
    ref = xr.DataArray(ref, dims=("lon", "realization", "time"), name="tas")
    ref["time"] = xr.cftime_range("2000-01-01", periods=40, freq="YS")
    fut = xr.DataArray(fut, dims=("lon", "realization", "time"), name="tas")
    fut["time"] = xr.cftime_range("2040-01-01", periods=40, freq="YS")
    if request.param:
        ref = ref.chunk({"lon": 1}).to_dataset()
        fut = fut.chunk({"lon": 1}).to_dataset()
    return ref, fut


@pytest.mark.parametrize(
    "test,exp_chng,exp_sign,kws",
    [
        ("ttest", [0.25, 1, 1, 1], [1, 0.5, 1, 1], {}),
        ("welch-ttest", [0.25, 1, 1, 1], [1, 0.5, 1, 1], {}),
        ("threshold", [0.25, 1, 1, 1], [1, 0.5, 1, 1], {"rel_thresh": 0.002}),
        (
            "threshold",
            [0, 0, 0.5, 0],
            [np.nan, np.nan, 1, np.nan],
            {"abs_thresh": 2},
        ),
        (None, [1, 1, 1, 1], [0.5, 0.5, 1, 1], {}),
    ],
)
def test_change_significance(robust_data, test, exp_chng, exp_sign, kws):
    ref, fut = robust_data
    chng, sign = ensembles.change_significance(fut, ref, test=test, **kws)
    assert chng.attrs["test"] == str(test)
    if isinstance(ref, xr.Dataset):
        chng = chng.tas
        sign = sign.tas
    np.testing.assert_array_almost_equal(chng, exp_chng)
    np.testing.assert_array_almost_equal(sign, exp_sign)


def test_change_significance_weighted(robust_data):
    ref, fut = robust_data
    weights = xr.DataArray([1, 0.1, 3.5, 5], coords={"realization": ref.realization})
    chng, sign = ensembles.change_significance(fut, ref, test=None, weights=weights)
    assert chng.attrs["test"] == "None"
    if isinstance(ref, xr.Dataset):
        chng = chng.tas
        sign = sign.tas
    np.testing.assert_array_equal(chng, [1, 1, 1, 1])
    np.testing.assert_array_almost_equal(sign, [0.88541667, 0.88541667, 1.0, 1.0])


def test_change_significance_delta(robust_data):
    ref, fut = robust_data
    delta = fut.mean("time") - ref.mean("time")
    chng, sign = ensembles.change_significance(delta, test="threshold", abs_thresh=2)
    if isinstance(ref, xr.Dataset):
        chng = chng.tas
        sign = sign.tas
    np.testing.assert_array_equal(chng, [0, 0, 0.5, 0])
    np.testing.assert_array_equal(sign, [np.nan, np.nan, 1, np.nan])

    weights = xr.DataArray([1, 0.1, 3.5, 5], coords={"realization": delta.realization})
    chng, sign = ensembles.change_significance(
        delta, test="threshold", abs_thresh=2, weights=weights
    )
    if isinstance(ref, xr.Dataset):
        chng = chng.tas
        sign = sign.tas
    np.testing.assert_array_almost_equal(chng, [0, 0, 0.88541667, 0])
    np.testing.assert_array_equal(sign, [np.nan, np.nan, 1, np.nan])


def test_robustness_coefficient():
    # High
    ref = xr.DataArray([274, 275, 274.5, 276, 274.3, 273.3], dims=("time",), name="tas")
    fut = xr.DataArray(
        [
            [277, 277.1, 278, 278.4, 278.1, 276.9],
            [275, 275.8, 276, 275.2, 276.2, 275.7],
        ],
        dims=("realization", "time"),
        name="tas",
    )
    R = ensembles.robustness_coefficient(fut, ref)
    np.testing.assert_almost_equal(R, 0.91972477)

    fut = xr.DataArray(
        [
            [277, 277.1, 278, 278.4, 278.1, 276.9],
            [274, 274.8, 273.7, 274.2, 273.9, 274.5],
        ],
        dims=("realization", "time"),
        name="tas",
    )
    R = ensembles.robustness_coefficient(fut, ref)
    np.testing.assert_almost_equal(R, 0.83743842)

    R = ensembles.robustness_coefficient(fut.to_dataset(), ref.to_dataset())
    np.testing.assert_almost_equal(R.tas, 0.83743842)<|MERGE_RESOLUTION|>--- conflicted
+++ resolved
@@ -256,11 +256,7 @@
         out2 = ensembles.ensemble_mean_std_max_min(ens, weights=weights)
         values = ens["tg_mean"][:, 0, 5, 5]
         np.testing.assert_array_equal(
-<<<<<<< HEAD
             (values[0]*1 + values[1]*.1 + values[2]*3.5 + values[3]*5) / np.sum(weights),
-=======
-            (values[0] * 10 + values[1] * 1 + values[2] * 15 + values[3] * 5) / 31,
->>>>>>> bc9d3a03
             out2.tg_mean_mean[0, 5, 5],
         )
         np.testing.assert_array_equal(
