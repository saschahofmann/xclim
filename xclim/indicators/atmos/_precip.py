--- conflicted
+++ resolved
@@ -288,17 +288,11 @@
     identifier="spi",
     units="",
     standard_name="spi",
-<<<<<<< HEAD
-    long_name="Standardized precipitation index",
+    long_name="Standardized Precipitation Index (SPI)",
     description="Precipitations over a moving {window}-X window, normalized such that SPI averages to 0 for "
     "calibration data. The window unit `X` is the minimal time period defined by resampling frequency {freq}.",
     abstract="Precipitation over a moving window, normalized such that SPI averages to 0 for the calibration data. "
     "The window unit `X` is the minimal time period defined by the resampling frequency.",
-=======
-    long_name="Standardized Precipitation Index (SPI)",
-    description="Precipitations over rolling window {window}-X window, normalized such that SPI averages to 0 for "
-    "calibration data. The window unit `X` is the minimal time period defined by resampling frequency {freq}",
->>>>>>> caf3a28b
     cell_methods="",
     compute=indices.standardized_precipitation_index,
 )
