--- conflicted
+++ resolved
@@ -1,9 +1,6 @@
 # -*- coding: utf-8 -*-
-<<<<<<< HEAD
+"""Precipitation indicator definitions."""
 from inspect import _empty
-=======
-"""Precipitation indicator definitions."""
->>>>>>> a62b02db
 
 from xclim import indices
 from xclim.core.indicator import Daily, Daily2D
