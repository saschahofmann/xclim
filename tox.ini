[tox]
min_version = 4.18.1
env_list =
    lint
    docs
    notebooks
    doctests
    py310
    py311-extras-numpy
    py312-extras-sbck
    py313-extras-lmoments
labels =
    static = lint
    test = py310, py311-extras-numpy, py312-extras-sbck, py313-extras-lmoments
    special = docs, notebooks, doctests
requires =
    pip >= 24.2.0
    flit >=3.9,<4.0
opts = -vv

[gh]
python =
    3.10 = py310-coverage-lmoments
    3.11 = py311-coverage-extras-sbck
    3.12 = py312-coverage-extras-numpy
    # coveralls is not yet supported for py313
    3.13 = py313-coverage-extras-lmoments

[testenv:lint]
description = Run code quality compliance tests under {basepython}
skip_install = True
extras =
deps =
    codespell ==2.3.0
    deptry==0.16.1
    flake8==7.1.1
    flake8-rst-docstrings==0.3.0
    black[jupyter]==24.10.0
    blackdoc==0.3.9
    nbqa==1.8.2
    numpydoc==1.8.0
    ruff==0.7.0
    vulture==2.11
    yamllint==1.35.1
commands_pre =
commands =
<<<<<<< HEAD
    black --check src/xclim tests
    ruff check src/xclim tests
    flake8 --config=.flake8 src/xclim tests
    vulture src/xclim tests
    nbqa black --check docs
    blackdoc --check --exclude=src/xclim/indices/__init__.py src/xclim
    blackdoc --check docs
    codespell src/xclim tests docs
    deptry src
    yamllint --config-file=.yamllint.yaml src/xclim
=======
    make lint
>>>>>>> 21026875
commands_post =
allowlist_externals =
    make

[testenv:docs]
description = Build the documentation with makefile under {basepython}
setenv =
    PYTHONPATH = {toxinidir}
    READTHEDOCS = 1
deps =
    docs
commands_pre =
commands =
    make docs
commands_post =
allowlist_externals =
    env
    make

# Requires tox-conda compatible with tox@v4.0
;[testenv:conda]
;description = Run tests with pytest under {basepython} (Anaconda distribution)
;commands_pre =
;conda_channels = conda-forge
;conda_env = environment-dev.yml
;deps =
;extras =

[testenv:notebooks{-prefetch,}]
description = Run notebooks with pytest under {basepython}
extras =
    all
deps =
    lmoments3
commands =
    pytest --no-cov --nbval --dist=loadscope --rootdir=tests/ --ignore=docs/notebooks/example.ipynb docs/notebooks
commands_post =

[testenv:doctests{-prefetch,}]
description = Run doctests with pytest under {basepython}
commands =
    python -c 'from xclim.testing.utils import run_doctests; run_doctests()'
commands_post =

[testenv]
description = Run tests with pytest under {basepython}
setenv =
    COV_CORE_SOURCE =
    PYTEST_ADDOPTS = --numprocesses=logical --durations=10
    coverage: PYTEST_ADDOPTS = --numprocesses=logical --durations=10 --cov=xclim --cov-report=term-missing
    Xfrozen_modules = off
passenv =
    CI
    CONDA_EXE
    COVERALLS_*
    GITHUB_*
    LD_LIBRARY_PATH
    SKIP_NOTEBOOKS
    XCLIM_*
extras =
    dev
    extras: extras
deps =
    lmoments: lmoments3
    numpy: numpy>=1.23,<2.0
    numpy: pint>=0.18,<0.24.0
    upstream: -r CI/requirements_upstream.txt
install_command = python -m pip install --no-user {opts} {packages}
download = True
commands_pre =
    sbck: python -c 'print("The sbck dependency requires the \"libeigen3-dev\" package to be installed on the system.")'
    sbck: python -m pip install pybind11
    sbck: python -m pip install sbck
    python -m pip list
    xclim show_version_info
    python -m pip check
    xclim --help
    prefetch: xclim prefetch_testing_data
commands =
    !offline: pytest {posargs}
    ; Prevent socket connections (except for unix sockets for async support)
    offline: python -c 'print("Running offline tests with positional arguments: --disable-socket --allow-unix-socket --m \"not requires_internet\"")'
    offline: python -c 'print("These can be overwritten with: tox -e offline -- -m \"some other marker statement\"")'
    offline: pytest --disable-socket --allow-unix-socket {posargs:-m 'not requires_internet'}
commands_post =
    coverage: - coveralls
allowlist_externals =
    git
    xclim<|MERGE_RESOLUTION|>--- conflicted
+++ resolved
@@ -44,20 +44,7 @@
     yamllint==1.35.1
 commands_pre =
 commands =
-<<<<<<< HEAD
-    black --check src/xclim tests
-    ruff check src/xclim tests
-    flake8 --config=.flake8 src/xclim tests
-    vulture src/xclim tests
-    nbqa black --check docs
-    blackdoc --check --exclude=src/xclim/indices/__init__.py src/xclim
-    blackdoc --check docs
-    codespell src/xclim tests docs
-    deptry src
-    yamllint --config-file=.yamllint.yaml src/xclim
-=======
     make lint
->>>>>>> 21026875
 commands_post =
 allowlist_externals =
     make
