default_language_version:
  python: python3

repos:
  - repo: https://github.com/asottile/pyupgrade
    rev: v2.32.1
    hooks:
      - id: pyupgrade
        args: [ "--py38-plus" ]
  - repo: https://github.com/pre-commit/pre-commit-hooks
    rev: v4.2.0
    hooks:
      - id: trailing-whitespace
        exclude: setup.cfg
      - id: end-of-file-fixer
        exclude: ".ipynb"
      - id: check-json
      - id: check-yaml
        args: [ "--allow-multiple-documents" ]
      - id: debug-statements
      - id: pretty-format-json
        args: [ "--autofix", "--no-ensure-ascii", "--no-sort-keys" ]
  - repo: https://github.com/pycqa/flake8
    rev: 4.0.1
    hooks:
      - id: flake8
        additional_dependencies: [ "flake8-rst-docstrings" ]
        args: [ "--config=setup.cfg" ]
  - repo: https://github.com/psf/black
    rev: 22.3.0
    hooks:
      - id: black
        args: [ "--target-version=py38" ]
  - repo: https://github.com/PyCQA/isort
    rev: 5.10.1
    hooks:
      - id: isort
<<<<<<< HEAD
        args: [ '--settings-file=setup.cfg', "--add_imports='from __future__ import annotations'" ]
=======
        args: [ "--profile", "black" ]
>>>>>>> 4422a4c2
  - repo: https://github.com/nbQA-dev/nbQA
    rev: 1.3.1
    hooks:
      - id: nbqa-black
        args: [ "--target-version=py38" ]
      - id: nbqa-pyupgrade
        args: [ "--py38-plus" ]
      - id: nbqa-isort
        args: [ "--settings-file=setup.cfg" ]
  - repo: https://github.com/kynan/nbstripout
    rev: 0.5.0
    hooks:
      - id: nbstripout
        files: ".ipynb"
  - repo: https://github.com/pycqa/pydocstyle
    rev: 6.1.1
    hooks:
      - id: pydocstyle
<<<<<<< HEAD
        args: [ '--config=setup.cfg' ]
  - repo: https://github.com/keewis/blackdoc
    rev: v0.3.4
    hooks:
      - id: blackdoc
        exclude: '(xclim/indices/__init__.py|docs/installation.rst)'
        additional_dependencies: [ 'black==22.3.0' ]
=======
        args: [ "--convention=numpy", '--match="(?!test_).*\.py"' ]
>>>>>>> 4422a4c2
  - repo: https://github.com/adrienverge/yamllint.git
    rev: v1.26.3
    hooks:
      - id: yamllint
<<<<<<< HEAD
        args: [ "--config-file=.yamllint.yaml"]
=======
        args: [ "--config-file", ".yamllint.yaml" ]
>>>>>>> 4422a4c2
  - repo: meta
    hooks:
      - id: check-hooks-apply
      - id: check-useless-excludes
  - repo: local
    hooks:
      - id: wily
        name: wily
        entry: wily diff
        verbose: true
        language: python
        additional_dependencies: [ wily ]

ci:
  autofix_commit_msg: |
    [pre-commit.ci] auto fixes from pre-commit.com hooks

    for more information, see https://pre-commit.ci
  autofix_prs: true
  autoupdate_branch: ''
  autoupdate_commit_msg: '[pre-commit.ci] pre-commit autoupdate'
  autoupdate_schedule: weekly
  skip: [ nbstripout ]
  submodules: false<|MERGE_RESOLUTION|>--- conflicted
+++ resolved
@@ -35,11 +35,7 @@
     rev: 5.10.1
     hooks:
       - id: isort
-<<<<<<< HEAD
-        args: [ '--settings-file=setup.cfg', "--add_imports='from __future__ import annotations'" ]
-=======
         args: [ "--profile", "black" ]
->>>>>>> 4422a4c2
   - repo: https://github.com/nbQA-dev/nbQA
     rev: 1.3.1
     hooks:
@@ -58,7 +54,6 @@
     rev: 6.1.1
     hooks:
       - id: pydocstyle
-<<<<<<< HEAD
         args: [ '--config=setup.cfg' ]
   - repo: https://github.com/keewis/blackdoc
     rev: v0.3.4
@@ -66,18 +61,11 @@
       - id: blackdoc
         exclude: '(xclim/indices/__init__.py|docs/installation.rst)'
         additional_dependencies: [ 'black==22.3.0' ]
-=======
-        args: [ "--convention=numpy", '--match="(?!test_).*\.py"' ]
->>>>>>> 4422a4c2
   - repo: https://github.com/adrienverge/yamllint.git
     rev: v1.26.3
     hooks:
       - id: yamllint
-<<<<<<< HEAD
         args: [ "--config-file=.yamllint.yaml"]
-=======
-        args: [ "--config-file", ".yamllint.yaml" ]
->>>>>>> 4422a4c2
   - repo: meta
     hooks:
       - id: check-hooks-apply
