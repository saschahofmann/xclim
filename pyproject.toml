--- conflicted
+++ resolved
@@ -77,14 +77,8 @@
   "platformdirs >=3.2",
   "pooch",
   "pre-commit >=3.7",
-<<<<<<< HEAD
-  "pybtex",
-  "pylint >=3.1",
-  "pytest >=7.0.0,!=8.0.0", # Pinned due to breakage with xdoctest. See: https://github.com/Erotemic/xdoctest/issues/151
-=======
   "pylint >=3.2.4",
   "pytest <8.0", # Pinned due to breakage with xdoctest. See: https://github.com/Erotemic/xdoctest/issues/151
->>>>>>> c3bfa570
   "pytest-cov",
   "pytest-socket",
   "pytest-xdist[psutil] >=3.2",
@@ -94,15 +88,10 @@
   # "tox-conda",  # Will be added when a tox@v4.0+ compatible plugin is released.
   "tox-gh >=1.3.1",
   "vulture ==2.11",
-<<<<<<< HEAD
   "xdoctest >=1.1.3",
-  "yamllint ==1.35.1",
-=======
-  "xdoctest",
   "yamllint ==1.35.1"
 ]
 docs = [
->>>>>>> c3bfa570
   # Documentation and examples
   "distributed >=2.0",
   "furo >=2023.9.10",
