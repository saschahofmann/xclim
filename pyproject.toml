[build-system]
requires = ["flit_core >=3.9,<4"]
build-backend = "flit_core.buildapi"

[project]
name = "xclim"
authors = [
  {name = "Travis Logan", email = "logan.travis@ouranos.ca"}
]
maintainers = [
  {name = "Trevor James Smith", email = "smith.trevorj@ouranos.ca"},
  {name = "Pascal Bourgault", email = "bourgault.pascal@ouranos.ca"}
]
readme = {file = "README.rst", content-type = "text/x-rst"}
requires-python = ">=3.9.0"
keywords = ["xclim", "xarray", "climate", "climatology", "bias correction", "ensemble", "indicators", "analysis"]
license = {file = "LICENSE"}
classifiers = [
  "Development Status :: 4 - Beta",
  "Intended Audience :: Developers",
  "Intended Audience :: Science/Research",
  "License :: OSI Approved :: Apache Software License",
  "Natural Language :: English",
  "Operating System :: OS Independent",
  "Programming Language :: Python :: 3",
  "Programming Language :: Python :: 3.9",
  "Programming Language :: Python :: 3.10",
  "Programming Language :: Python :: 3.11",
  "Programming Language :: Python :: 3.12",
  "Topic :: Scientific/Engineering :: Atmospheric Science"
]
dynamic = ["description", "version"]
dependencies = [
  "boltons>=20.1",
  "bottleneck>=1.3.1",
  # cf-xarray is differently named on conda-forge
  "cf-xarray>=0.6.1",
  "cftime>=1.4.1",
  "Click>=8.1",
  "dask[array]>=2.6",
  "jsonpickle",
  "numba",
  "numpy>=1.20.0",
  "pandas>=2.2",
  "pint>=0.10",
  "pyarrow", # Strongly encouraged for pandas v2.2.0+
  "pyyaml",
  "scikit-learn>=0.21.3",
  "scipy>=1.9.0",
  "statsmodels",
  "xarray>=2023.11.0",
  "yamale"
]

[project.optional-dependencies]
dev = [
  # Dev tools and testing
  "black[jupyter] ==24.4.2",
  "blackdoc ==0.3.9",
  "bump-my-version >=0.17.1",
  "codespell",
  "coverage[toml]",
  "coveralls >=4.0.0",
  "flake8 >=7.0.0",
  "flake8-alphabetize",
  "flake8-rst-docstrings",
  "h5netcdf",
  "ipython",
  "isort ==5.13.2",
  "mypy",
  "nbconvert <7.14", # Pinned due to directive errors in sphinx. See: https://github.com/jupyter/nbconvert/issues/2092
  "nbqa",
  "nbval",
  "netCDF4 >=1.4",
  "pandas-stubs >=2.2",
  "platformdirs >=3.2",
  "pre-commit >=3.7",
  "pybtex",
<<<<<<< HEAD
  "pylint",
  "pytest >=7.0.0,!=8.0.0",
=======
  "pylint >=3.1",
  "pytest <8.0", # Pinned due to breakage with xdoctest. See: https://github.com/Erotemic/xdoctest/issues/151
>>>>>>> edf1e13b
  "pytest-cov",
  "pytest-socket",
  "pytest-xdist[psutil] >=3.2",
  "ruff >=0.3.0",
  "tokenize-rt",
  "tox >=4.5",
  # "tox-conda",  # Will be added when a tox@v4.0+ compatible plugin is released.
  "tox-gh >=1.3.1",
<<<<<<< HEAD
  "vulture",
  "xdoctest >=1.1.3",
  "yamllint",
=======
  "vulture ==2.11",
  "xdoctest",
  "yamllint==1.35.1",
>>>>>>> edf1e13b
  # Documentation and examples
  "distributed >=2.0",
  "furo >=2023.9.10",
  "ipykernel",
  "matplotlib",
  "nbsphinx",
  "nc-time-axis",
  "pooch",
  "sphinx",
  "sphinx-autobuild >=2024.4.16",
  "sphinx-autodoc-typehints",
  "sphinx-codeautolink",
  "sphinx-copybutton",
  "sphinx-mdinclude",
  "sphinxcontrib-bibtex",
  "sphinxcontrib-svg2pdfconverter[Cairosvg]"
]

[project.scripts]
xclim = "xclim.cli:cli"

[project.urls]
"Homepage" = "https://xclim.readthedocs.io/"
"Source" = "https://github.com/Ouranosinc/xclim/"
"Changelog" = "https://xclim.readthedocs.io/en/stable/history.html"
"Issue tracker" = "https://github.com/Ouranosinc/xclim/issues"
"About Ouranos" = "https://www.ouranos.ca/en/"

[tool]

[tool.black]
target-version = [
  "py39",
  "py310",
  "py311",
  "py312"
]

[tool.bumpversion]
current_version = "0.49.0"
commit = true
commit_args = "--no-verify"
tag = false
allow_dirty = false
parse = "(?P<major>\\d+)\\.(?P<minor>\\d+)\\.(?P<patch>\\d+)(\\-(?P<release>[a-z]+)(\\.(?P<build>\\d+)))?"
serialize = [
  "{major}.{minor}.{patch}-{release}.{build}",
  "{major}.{minor}.{patch}"
]

[[tool.bumpversion.files]]
filename = "xclim/__init__.py"
search = "__version__ = \"{current_version}\""
replace = "__version__ = \"{new_version}\""

[tool.bumpversion.parts.build]
independent = false

[tool.bumpversion.parts.release]
optional_value = "release"
values = [
  "dev",
  "release"
]

[tool.codespell]
skip = 'xclim/data/*.json,docs/_build,docs/notebooks/xclim_training/*.ipynb,docs/references.bib,__pycache__,*.nc,*.png,*.gz,*.whl'
ignore-words-list = "absolue,astroid,bloc,bui,callendar,degreee,environnement,hanel,inferrable,lond,nam,nd,ressources,sie,vas"

[tool.coverage.run]
relative_files = true
omit = ["tests/*.py"]

[tool.flit.sdist]
include = [
  "AUTHORS.rst",
  "CHANGES.rst",
  "CITATION.cff",
  "CONTRIBUTING.rst",
  "LICENSE",
  "Makefile",
  "README.rst",
  "docs/**/*.gif",
  "docs/**/*.jpg",
  "docs/**/*.png",
  "docs/**/*.rst",
  "docs/Makefile",
  "docs/conf.py",
  "docs/make.bat",
  "docs/notebooks/_finder.py",
  "requirements_upstream.txt",
  "tests/**/*.py",
  "tests/**/*.txt",
  "tox.ini",
  "xclim/**/*.json",
  "xclim/**/*.py",
  "xclim/**/*.txt",
  "xclim/**/*.yml"
]
exclude = [
  "**/*.py[co]",
  "**/__pycache__",
  ".*",
  "docs/_*",
  "docs/modules.rst",
  "docs/paper/*",
  "docs/xclim*.rst",
  "pylintrc"
]

[tool.isort]
profile = "black"
py_version = 39
append_only = true
add_imports = "from __future__ import annotations"

[tool.mypy]
python_version = 3.9
show_error_codes = true
warn_return_any = true
warn_unused_configs = true
plugins = ["numpy.typing.mypy_plugin"]

[[tool.mypy.overrides]]
module = [
  "boltons.*",
  "cftime.*",
  "jsonpickle.*",
  "numba.*",
  "pytest_socket.*",
  "SBCK.*",
  "scipy.*",
  "sklearn.*",
  "statsmodels.*",
  "yamale.*",
  "yaml.*"
]
ignore_missing_imports = true

[tool.pytest.ini_options]
addopts = [
  "--verbose",
  "--color=yes",
  "--numprocesses=0",
  "--maxprocesses=8",
  "--dist=worksteal"
]
norecursedirs = ["docs/notebooks/*"]
filterwarnings = ["ignore::UserWarning"]
testpaths = "tests tests/test_sdba"
usefixtures = "xdoctest_namespace"
doctest_optionflags = ["NORMALIZE_WHITESPACE", "IGNORE_EXCEPTION_DETAIL", "NUMBER", "ELLIPSIS"]
markers = [
  "slow: marks tests as slow (deselect with '-m \"not slow\"')",
  "requires_docs: mark tests that can only be run with documentation present (deselect with '-m \"not requires_docs\"')",
  "requires_internet: mark tests that require internet access (deselect with '-m \"not requires_internet\"')"
]

[tool.ruff]
src = ["xclim"]
line-length = 150
target-version = "py39"
exclude = [
  ".git",
  "docs",
  "build",
  ".eggs"
]

[tool.ruff.format]
line-ending = "auto"

[tool.ruff.lint]
ignore = [
  "D205",
  "D400",
  "D401"
]
select = [
  "C9",
  "D",
  "E",
  "F",
  "N802",
  "W"
]

[tool.ruff.lint.flake8-bandit]
check-typed-exception = true

[tool.ruff.lint.flake8-import-conventions.aliases]
"matplotlib.pyplot" = "plt"
"xclim.indices" = "xci"
numpy = "np"
pandas = "pd"
scipy = "sp"
xarray = "xr"

[tool.ruff.lint.isort]
known-first-party = ["xclim"]
case-sensitive = true
detect-same-package = false
lines-after-imports = 1
no-lines-before = ["future", "standard-library"]

[tool.ruff.lint.mccabe]
max-complexity = 20

[tool.ruff.lint.per-file-ignores]
"docs/*.py" = ["D100", "D101", "D102", "D103"]
"tests/*.py" = ["D100", "D101", "D102", "D103", "N802"]
"xclim/**/__init__.py" = ["F401", "F403"]
"xclim/core/indicator.py" = ["D214", "D405", "D406", "D407", "D411"]
"xclim/core/locales.py" = ["E501", "W505"]
"xclim/core/missing" = ["D103"]
"xclim/indices/_agro.py" = ["E501"]
"xclim/indices/fire/_cffwis.py" = ["D103"]
"xclim/sdba/utils.py" = ["D103"]

[tool.ruff.lint.pycodestyle]
max-doc-length = 180

[tool.ruff.lint.pydocstyle]
convention = "numpy"

[tool.vulture]
exclude = []
ignore_decorators = ["@pytest.fixture"]
ignore_names = []
min_confidence = 90
paths = ["xclim", "tests"]
sort_by_size = true<|MERGE_RESOLUTION|>--- conflicted
+++ resolved
@@ -76,13 +76,8 @@
   "platformdirs >=3.2",
   "pre-commit >=3.7",
   "pybtex",
-<<<<<<< HEAD
-  "pylint",
-  "pytest >=7.0.0,!=8.0.0",
-=======
   "pylint >=3.1",
-  "pytest <8.0", # Pinned due to breakage with xdoctest. See: https://github.com/Erotemic/xdoctest/issues/151
->>>>>>> edf1e13b
+  "pytest >=7.0.0,!=8.0.0",  # Pinned due to breakage with xdoctest. See: https://github.com/Erotemic/xdoctest/issues/151
   "pytest-cov",
   "pytest-socket",
   "pytest-xdist[psutil] >=3.2",
@@ -91,15 +86,9 @@
   "tox >=4.5",
   # "tox-conda",  # Will be added when a tox@v4.0+ compatible plugin is released.
   "tox-gh >=1.3.1",
-<<<<<<< HEAD
-  "vulture",
+  "vulture ==2.11",
   "xdoctest >=1.1.3",
-  "yamllint",
-=======
-  "vulture ==2.11",
-  "xdoctest",
-  "yamllint==1.35.1",
->>>>>>> edf1e13b
+  "yamllint ==1.35.1",
   # Documentation and examples
   "distributed >=2.0",
   "furo >=2023.9.10",
