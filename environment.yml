--- conflicted
+++ resolved
@@ -3,7 +3,6 @@
   - conda-forge
   - defaults
 dependencies:
-<<<<<<< HEAD
   - python>=3.8
   - boltons>=20.1
   - bottleneck>=1.3.1
@@ -22,7 +21,7 @@
   - scipy>=1.2
   - xarray>=0.17
   # Testing and development dependencies
-  - black
+  - black>=22.3.0
   - bump2version
   - coverage
   - distributed>=2.0
@@ -52,52 +51,4 @@
   - yamale
   - yamllint
   - pip:
-    - pytest-loguru
-=======
-    - python>=3.8
-    - boltons>=20.1
-    - bottleneck>=1.3.1
-    - cf_xarray>=0.6.1
-    - cftime>=1.4.1
-    - Click
-    - dask>=2.6.0
-    - jsonpickle
-    - numba
-    - numpy>=1.16
-    - pandas>=0.23
-    - pint>=0.9
-    - poppler>=0.67
-    - pyyaml
-    - scikit-learn>=0.21.3
-    - scipy>=1.2
-    - xarray>=0.17
-    # Testing and development dependencies
-    - black>=22.3
-    - bump2version
-    - coverage
-    - distributed>=2.0
-    - flake8
-    - flake8-rst-docstrings
-    - ipykernel
-    - ipython<8.0 # see #1005
-    - matplotlib
-    - mypy
-    - nbval
-    - nc-time-axis
-    - netCDF4>=1.4
-    - pooch
-    - pre_commit
-    - pydocstyle
-    - pylint
-    - pytest
-    - pytest-cov
-    - pytest-runner
-    - sphinx
-    - sphinx_rtd_theme
-    - statsmodels
-    - tokenize-rt
-    - tox
-    - xdoctest
-    - yamale
-    - yamllint
->>>>>>> 419f6373
+    - pytest-loguru