--- conflicted
+++ resolved
@@ -139,21 +139,17 @@
         default_formatter.mapping.keys()
     ) == {"modifiers"}
 
-<<<<<<< HEAD
     translated_inds = []
-=======
     # Remove unofficial indicators (as those created during the tests)
     for identifier, cls in registry.items():
         if not cls.__module__.startswith("xclim.indicators"):
             registry_cp.pop(identifier)
 
->>>>>>> 58e53861
     for indicator, fields in dic.items():
         if indicator != "attrs_mapping":
             # Checking that the translated indicator does exist
-            if (
-                "." in indicator
-            ):  # For translations of children of MultiIndicators, only check that the indicator exists
+            # For translations of children of MultiIndicators, only check that the indicator exists
+            if "." in indicator:
                 indicator = indicator.split(".")[0]
                 assert indicator in registry_cp or indicator in translated_inds
             else:
