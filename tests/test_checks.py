--- conflicted
+++ resolved
@@ -2,28 +2,15 @@
 import pandas as pd
 import pytest
 import xarray as xr
-<<<<<<< HEAD
-
-=======
 from xclim.temperature import TGMean
 from common import tas_series
->>>>>>> 2f841c1f
 from xclim import checks
-from xclim.indices import tg_mean
 
 
-<<<<<<< HEAD
 class TestDateHandling:
-=======
-def test_assert_daily():
-    tg_mean = TGMean()
-    n = 365.  # one day short of a full year
-    times = pd.date_range('2000-01-01', freq='1D', periods=n)
-    da = xr.DataArray(np.arange(n), [('time', times)], attrs={'units': 'K'})
-    tg_mean(da)
->>>>>>> 2f841c1f
 
     def test_assert_daily(self):
+        tg_mean =  TGMean()
         n = 365  # one day short of a full year
         times = pd.date_range('2000-01-01', freq='1D', periods=n)
         da = xr.DataArray(np.arange(n), [('time', times)])
@@ -32,6 +19,7 @@
     # Bad frequency
     def test_bad_frequency(self):
         with pytest.raises(ValueError):
+            tg_mean = TGMean()
             n = 365
             times = pd.date_range('2000-01-01', freq='12H', periods=n)
             da = xr.DataArray(np.arange(n), [('time', times)])
@@ -40,6 +28,7 @@
     # Missing one day between the two years
     def test_missing_one_day_between_two_years(self):
         with pytest.raises(ValueError):
+            tg_mean = TGMean()
             n = 365
             times = pd.date_range('2000-01-01', freq='1D', periods=n)
             times = times.append(pd.date_range('2001-01-01', freq='1D', periods=n))
@@ -47,9 +36,9 @@
             tg_mean(da)
 
     # Duplicate dates
-<<<<<<< HEAD
     def test_duplicate_dates(self):
         with pytest.raises(ValueError):
+            tg_mean = TGMean()
             n = 365
             times = pd.date_range('2000-01-01', freq='1D', periods=n)
             times = times.append(pd.date_range('2000-12-29', freq='1D', periods=n))
@@ -80,22 +69,6 @@
         miss = checks.missing_any_fill(da, 'Q-NOV')
         np.testing.assert_array_equal(miss, [True, False, False, False, True])
 
-# TODO: Add tests for check_is_dataarray() using functools
-# class TestValidDataFormat:
-#
-#     def time_series(self, values):
-#         coords = pd.date_range('7/1/2000', periods=len(values), freq=pd.DateOffset(days=1))
-#         return xr.DataArray(values, coords=[coords, ], dims='time',
-#                             attrs={'standard_name': 'precipitation_flux',
-#                                    'cell_methods': 'time: sum (interval: 1 day)',
-#                                    'units': 'mm'})
-=======
-    with pytest.raises(ValueError):
-        times = pd.date_range('2000-01-01', freq='1D', periods=n)
-        times = times.append(pd.date_range('2000-12-29', freq='1D', periods=n))
-        da = xr.DataArray(np.arange(2*n), [('time', times)])
-        tg_mean(da)
-
 
 def test_missing_any(tas_series):
     a = np.arange(360.)
@@ -118,5 +91,15 @@
     np.testing.assert_array_equal(miss, [True, False, True])
 
     miss = checks.missing_any(da, 'Q-NOV')
-    np.testing.assert_array_equal(miss, [True, False, False, False, True])
->>>>>>> 2f841c1f
+    np.testing.assert_array_equal(miss, [True,
+
+
+# TODO: Add tests for check_is_dataarray() using functools
+# class TestValidDataFormat:
+#
+#     def time_series(self, values):
+#         coords = pd.date_range('7/1/2000', periods=len(values), freq=pd.DateOffset(days=1))
+#         return xr.DataArray(values, coords=[coords, ], dims='time',
+#                             attrs={'standard_name': 'precipitation_flux',
+#                                    'cell_methods': 'time: sum (interval: 1 day)',
+#                                    'units': 'mm'})