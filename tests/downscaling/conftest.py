--- conflicted
+++ resolved
@@ -2,11 +2,8 @@
 import pytest
 import xarray as xr
 
-<<<<<<< HEAD
 from . import utils as tu
-=======
 from xclim.downscaling.base import parse_group
->>>>>>> cb2ac8dc
 from xclim.downscaling.utils import apply_correction
 from xclim.downscaling.utils import equally_spaced_nodes
 
